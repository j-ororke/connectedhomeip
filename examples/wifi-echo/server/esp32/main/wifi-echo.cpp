/*
 *
 *    Copyright (c) 2020 Project CHIP Authors
 *
 *    Licensed under the Apache License, Version 2.0 (the "License");
 *    you may not use this file except in compliance with the License.
 *    You may obtain a copy of the License at
 *
 *        http://www.apache.org/licenses/LICENSE-2.0
 *
 *    Unless required by applicable law or agreed to in writing, software
 *    distributed under the License is distributed on an "AS IS" BASIS,
 *    WITHOUT WARRANTIES OR CONDITIONS OF ANY KIND, either express or implied.
 *    See the License for the specific language governing permissions and
 *    limitations under the License.
 */

#include "Button.h"
#include "DataModelHandler.h"
#include "Display.h"
#include "LEDWidget.h"
#include "QRCodeWidget.h"
#include "esp_event_loop.h"
#include "esp_heap_caps_init.h"
#include "esp_log.h"
#include "esp_spi_flash.h"
#include "esp_system.h"
#include "esp_wifi.h"
#include "freertos/FreeRTOS.h"
#include "freertos/task.h"
#include "nvs_flash.h"

#include "tcpip_adapter.h"
#include <stdio.h>

#include <crypto/CHIPCryptoPAL.h>
#include <platform/CHIPDeviceLayer.h>
#include <support/ErrorStr.h>
#include <transport/SecureSessionMgr.h>

using namespace ::chip;
using namespace ::chip::DeviceLayer;

extern void startServer(SecureSessionMgr * transportIPv4, SecureSessionMgr * transportIPv6);
extern void startClient(void);

#if CONFIG_DEVICE_TYPE_M5STACK

#define ATTENTION_BUTTON_GPIO_NUM GPIO_NUM_37        // Use the right button (button "C") as the attention button on M5Stack
#define STATUS_LED_GPIO_NUM GPIO_NUM_MAX             // No status LED on M5Stack
#define LIGHT_SWITCH_ON_BUTTON_GPIO_NUM GPIO_NUM_39  // Use the left button (button "A") as the light switch ON button on M5Stack
#define LIGHT_SWITCH_OFF_BUTTON_GPIO_NUM GPIO_NUM_38 // Use the middle button (button "B") as the light switch OFF button on M5Stack
#define LIGHT_CONTROLLER_OUTPUT_GPIO_NUM GPIO_NUM_2  // Use GPIO2 as the light controller output on M5Stack

#elif CONFIG_DEVICE_TYPE_ESP32_DEVKITC

#define ATTENTION_BUTTON_GPIO_NUM GPIO_NUM_0         // Use the IO0 button as the attention button on ESP32-DevKitC and compatibles
#define STATUS_LED_GPIO_NUM GPIO_NUM_2               // Use LED1 (blue LED) as status LED on DevKitC
#define LIGHT_SWITCH_ON_BUTTON_GPIO_NUM GPIO_NUM_34  // Use GPIO34 as the light switch ON button input on DevKitC
#define LIGHT_SWITCH_OFF_BUTTON_GPIO_NUM GPIO_NUM_35 // Use GPIO35 as the light switch OFF button input on DevKitC
#define LIGHT_CONTROLLER_OUTPUT_GPIO_NUM GPIO_NUM_33 // Use GPIO33 as the light controller output on DevKitC

#else // !CONFIG_DEVICE_TYPE_ESP32_DEVKITC

#error "Unsupported device type selected"

#endif // !CONFIG_DEVICE_TYPE_ESP32_DEVKITC

#if CONFIG_HAVE_DISPLAY

static QRCodeWidget sQRCodeWidget;

// Where to draw the connection status message
#define CONNECTION_MESSAGE 75
// Where to draw the IPv6 information
#define IPV6_INFO 85
#endif // CONFIG_HAVE_DISPLAY

LEDWidget statusLED;
static Button attentionButton;

const char * TAG = "wifi-echo-demo";

static void DeviceEventHandler(const ChipDeviceEvent * event, intptr_t arg);

<<<<<<< HEAD
namespace {

// Globals as these are large and will not fit onto the stack
SecureSessionMgr sTransportIPv4;
SecureSessionMgr sTransportIPv6;

} // namespace
=======
static int app_entropy_source(void * data, unsigned char * output, size_t len, size_t * olen)
{
    esp_fill_random(output, len);
    *olen = len;
    return 0;
}
>>>>>>> 83a819f8

extern "C" void app_main()
{
    ESP_LOGI(TAG, "WiFi Echo Demo!");

    /* Print chip information */
    esp_chip_info_t chip_info;
    esp_chip_info(&chip_info);

    ESP_LOGI(TAG, "This is ESP32 chip with %d CPU cores, WiFi%s%s, ", chip_info.cores,
             (chip_info.features & CHIP_FEATURE_BT) ? "/BT" : "", (chip_info.features & CHIP_FEATURE_BLE) ? "/BLE" : "");

    ESP_LOGI(TAG, "silicon revision %d, ", chip_info.revision);

    ESP_LOGI(TAG, "%dMB %s flash\n", spi_flash_get_chip_size() / (1024 * 1024),
             (chip_info.features & CHIP_FEATURE_EMB_FLASH) ? "embedded" : "external");

    CHIP_ERROR err; // A quick note about errors: CHIP adopts the error type and numbering
                    // convention of the environment into which it is ported.  Thus esp_err_t
                    // and CHIP_ERROR are in fact the same type, and both ESP-IDF errors
                    // and CHIO-specific errors can be stored in the same value without
                    // ambiguity.  For convenience, ESP_OK and CHIP_NO_ERROR are mapped
                    // to the same value.

    // Initialize the ESP NVS layer.
    err = nvs_flash_init();
    if (err != CHIP_NO_ERROR)
    {
        ESP_LOGE(TAG, "nvs_flash_init() failed: %s", ErrorStr(err));
        return;
    }

    // Initialize the LwIP core lock.  This must be done before the ESP
    // tcpip_adapter layer is initialized.
    err = PlatformMgrImpl().InitLwIPCoreLock();
    if (err != CHIP_NO_ERROR)
    {
        ESP_LOGE(TAG, "PlatformMgr().InitLocks() failed: %s", ErrorStr(err));
        return;
    }

    // Initialize the ESP tcpip adapter.
    tcpip_adapter_init();

    // Arrange for the ESP event loop to deliver events into the CHIP Device layer.
    err = esp_event_loop_init(PlatformManagerImpl::HandleESPSystemEvent, NULL);
    if (err != CHIP_NO_ERROR)
    {
        ESP_LOGE(TAG, "esp_event_loop_init() failed: %s", ErrorStr(err));
        return;
    }

    // Initialize the ESP WiFi layer.
    wifi_init_config_t cfg = WIFI_INIT_CONFIG_DEFAULT();
    err                    = esp_wifi_init(&cfg);
    if (err != CHIP_NO_ERROR)
    {
        ESP_LOGE(TAG, "esp_event_loop_init() failed: %s", ErrorStr(err));
        return;
    }

    // Initialize the CHIP stack.
    err = PlatformMgr().InitChipStack();
    if (err != CHIP_NO_ERROR)
    {
        ESP_LOGE(TAG, "PlatformMgr().InitChipStack() failed: %s", ErrorStr(err));
        return;
    }

    // Configure the CHIP Connectivity Manager to always enable the AP. The Station interface
    // will be enabled automatically if the required configuration is set.
    ConnectivityMgr().SetWiFiAPMode(ConnectivityManager::kWiFiAPMode_Enabled);

    // Register a function to receive events from the CHIP device layer.  Note that calls to
    // this function will happen on the CHIP event loop thread, not the app_main thread.
    PlatformMgr().AddEventHandler(DeviceEventHandler, 0);

    err = Crypto::add_entropy_source(app_entropy_source, NULL, 16);
    if (err != CHIP_NO_ERROR)
    {
        ESP_LOGE(TAG, "add_entropy_source() failed: %s", ErrorStr(err));
        return;
    }

    // Start a task to run the CHIP Device event loop.
    err = PlatformMgr().StartEventLoopTask();
    if (err != CHIP_NO_ERROR)
    {
        ESP_LOGE(TAG, "PlatformMgr().StartEventLoopTask() failed: %s", ErrorStr(err));
        return;
    }

    statusLED.Init(STATUS_LED_GPIO_NUM);

    // Start the Echo Server
    InitDataModelHandler();
    startServer(&sTransportIPv4, &sTransportIPv6);
#if CONFIG_USE_ECHO_CLIENT
    startClient();
#endif

#if CONFIG_HAVE_DISPLAY

    // Only set up the button for the M5Stack since it's only being used to wake the display right now
    err = attentionButton.Init(ATTENTION_BUTTON_GPIO_NUM, 50);
    if (err != CHIP_NO_ERROR)
    {
        ESP_LOGE(TAG, "Button.Init() failed: %s", ErrorStr(err));
        return;
    }

    // Initialize the display device.
    err = InitDisplay();
    if (err != ESP_OK)
    {
        ESP_LOGE(TAG, "InitDisplay() failed: %s", ErrorStr(err));
        return;
    }

    // Display the UI widgets.
    ClearDisplay();
    sQRCodeWidget.Display();
    statusLED.Display();

#endif // CONFIG_HAVE_DISPLAY

    // Run the UI Loop
    while (true)
    {
#if CONFIG_HAVE_DISPLAY

        // TODO consider refactoring this example to use FreeRTOS tasks
        // Poll the attention button.  Whenever we detect a *release* of the button
        // reset the display timer
        if (attentionButton.Poll() && !attentionButton.IsPressed())
        {
            WakeDisplay();
        }

#endif // CONFIG_HAVE_DISPLAY

        vTaskDelay(50 / portTICK_PERIOD_MS);
    }
}

/* Handle events from the CHIP Device layer.
 *
 * NOTE: This function runs on the CHIP event loop task.
 */
void DeviceEventHandler(const ChipDeviceEvent * event, intptr_t arg)
{
    if (event->Type == DeviceEventType::kInternetConnectivityChange)
    {
        if (event->InternetConnectivityChange.IPv4 == kConnectivity_Established)
        {
            tcpip_adapter_ip_info_t ipInfo;
            if (tcpip_adapter_get_ip_info(TCPIP_ADAPTER_IF_STA, &ipInfo) == ESP_OK)
            {
                char ipAddrStr[INET_ADDRSTRLEN];
                IPAddress::FromIPv4(ipInfo.ip).ToString(ipAddrStr, sizeof(ipAddrStr));
                ESP_LOGI(TAG, "Server ready at: %s:%d", ipAddrStr, CHIP_PORT);
            }
        }
        else if (event->InternetConnectivityChange.IPv4 == kConnectivity_Lost)
        {
            ESP_LOGE(TAG, "Lost IPv4 connectivity...");
        }
        if (event->InternetConnectivityChange.IPv6 == kConnectivity_Established)
        {
            ESP_LOGI(TAG, "IPv6 Server ready...");
        }
        else if (event->InternetConnectivityChange.IPv6 == kConnectivity_Lost)
        {
            ESP_LOGE(TAG, "Lost IPv6 connectivity...");
        }
    }
    if (event->Type == DeviceEventType::kSessionEstablished && event->SessionEstablished.IsCommissioner)
    {
        ESP_LOGI(TAG, "Commissioner detected!");
    }
}<|MERGE_RESOLUTION|>--- conflicted
+++ resolved
@@ -83,7 +83,6 @@
 
 static void DeviceEventHandler(const ChipDeviceEvent * event, intptr_t arg);
 
-<<<<<<< HEAD
 namespace {
 
 // Globals as these are large and will not fit onto the stack
@@ -91,14 +90,14 @@
 SecureSessionMgr sTransportIPv6;
 
 } // namespace
-=======
+
 static int app_entropy_source(void * data, unsigned char * output, size_t len, size_t * olen)
 {
     esp_fill_random(output, len);
     *olen = len;
     return 0;
 }
->>>>>>> 83a819f8
+
 
 extern "C" void app_main()
 {
