#
#    Copyright (c) 2025 Project CHIP Authors
#    All rights reserved.
#
#    Licensed under the Apache License, Version 2.0 (the "License");
#    you may not use this file except in compliance with the License.
#    You may obtain a copy of the License at
#
#        http://www.apache.org/licenses/LICENSE-2.0
#
#    Unless required by applicable law or agreed to in writing, software
#    distributed under the License is distributed on an "AS IS" BASIS,
#    WITHOUT WARRANTIES OR CONDITIONS OF ANY KIND, either express or implied.
#    See the License for the specific language governing permissions and
#    limitations under the License.

"""
Support module for CADMIN test modules containing shared functionality.
"""

import asyncio
import logging
import random
from dataclasses import dataclass
from datetime import datetime, timedelta
from enum import IntEnum
from time import sleep
from typing import Any, Optional

<<<<<<< HEAD
import chip.clusters as Clusters
from chip import ChipDeviceCtrl
from chip.ChipDeviceCtrl import CommissioningParameters
from chip.interaction_model import Status
from chip.testing.event_attribute_reporting import ClusterAttributeChangeAccumulator
from chip.testing.matter_testing import AttributeMatcher
=======
>>>>>>> f5af7aa6
from mdns_discovery import mdns_discovery
from mobly import asserts

import matter.clusters as Clusters
from matter import ChipDeviceCtrl
from matter.interaction_model import Status
from matter.testing.matter_testing import MatterBaseTest

<<<<<<< HEAD
class CommissioningWindowOption(IntEnum):
    ORIGINAL_SETUP_CODE = 0  # kOriginalSetupCode: Original commissioning window (PASE)
    TOKEN_WITH_RANDOM_PIN = 1  # kTokenWithRandomPIN: Enhanced commissioning window (ECM)


class CADMINSupport:
    def __init__(self, test_instance):
        self.test = test_instance
=======
>>>>>>> f5af7aa6

class CADMINBaseTest(MatterBaseTest):
    async def get_fabrics(self, th: ChipDeviceCtrl, fabric_filtered: bool = True) -> int:
        """Get fabrics information from the device."""
        OC_cluster = Clusters.OperationalCredentials
        fabric_info = await self.read_single_attribute_check_success(
            dev_ctrl=th,
            fabric_filtered=fabric_filtered,
            endpoint=0,
            cluster=OC_cluster,
            attribute=OC_cluster.Attributes.Fabrics
        )
        return fabric_info

    async def read_currentfabricindex(self, th: ChipDeviceCtrl) -> int:
        """Read the current fabric index from the device."""
        cluster = Clusters.OperationalCredentials
        attribute = Clusters.OperationalCredentials.Attributes.CurrentFabricIndex
        current_fabric_index = await self.read_single_attribute_check_success(
            dev_ctrl=th,
            endpoint=0,
            cluster=cluster,
            attribute=attribute
        )
        return current_fabric_index

    def calculate_clock_skew_factor(self, duration_seconds: int) -> int:
        """
        Calculate the clock skew factor for commissioning window monitoring.

        Args:
            duration_seconds: The duration of the commissioning window in seconds

        Returns:
            Clock skew factor in milliseconds (1% of duration or 100ms, whichever is greater)
        """
        skew_percentage = 1 / 100.0
        skew_ms = max(int(duration_seconds * 1000 * skew_percentage), 100)
        return skew_ms

    async def create_window_status_subscription(
        self,
        th: ChipDeviceCtrl,
        node_id: int,
        min_interval_sec: int = 0,
        max_interval_sec: int = 30
    ) -> ClusterAttributeChangeAccumulator:
        """
        Create a subscription to WindowStatus attribute using ClusterAttributeChangeAccumulator.

        Args:
            th: Controller to use
            node_id: Target node ID
            min_interval_sec: Minimum reporting interval in seconds
            max_interval_sec: Maximum reporting interval in seconds

        Returns:
            ClusterAttributeChangeAccumulator for WindowStatus
        """
        window_status_accumulator = ClusterAttributeChangeAccumulator(
            Clusters.AdministratorCommissioning,
            Clusters.AdministratorCommissioning.Attributes.WindowStatus
        )

        await window_status_accumulator.start(
            th, node_id, 0, fabric_filtered=False,
            min_interval_sec=min_interval_sec,
            max_interval_sec=max_interval_sec
        )

        logging.info(f"Created WindowStatus subscription for node {node_id}")
        return window_status_accumulator

    async def wait_for_window_status_change(
        self,
        window_status_accumulator: ClusterAttributeChangeAccumulator,
        is_open_expected: bool,
        timeout_sec: float = 10.0
    ) -> bool:
        """
        Wait for window status to change to expected value.

        Args:
            window_status_accumulator: The subscription accumulator
            is_open_expected: Expected window status (False=closed, True=open)
            timeout_sec: Timeout in seconds

        Returns:
            True if status changed to expected value, False if timeout
        """
        status_name = "CLOSED" if not is_open_expected else "OPEN"
        logging.info(f"Waiting for window status to change to {status_name} (status={is_open_expected})")
        logging.info(f"Timeout set to: {timeout_sec}s")

        status_match = AttributeMatcher.from_callable(
            f"WindowStatus is {is_open_expected}",
            lambda report: report.value == is_open_expected
        )

        try:
            window_status_accumulator.await_all_expected_report_matches([status_match], timeout_sec=timeout_sec)
            logging.info(f"✅ Window status changed to {status_name} (status={is_open_expected})")
            return True
        except asyncio.TimeoutError as e:
            logging.error(f"❌ Timeout waiting for window status {is_open_expected} ({status_name}): {e}")
            logging.error(f"Timeout occurred after {timeout_sec}s")
            return False

    def log_timing_results(self, results: dict[str, Any], test_step: str = ""):
        """
        Log timing results prominently for easy visibility in test output.

        Args:
            results: Results dictionary from monitor_commissioning_window_closure_with_subscription
            test_step: Optional test step identifier
        """
        step_prefix = f"[{test_step}] " if test_step else ""

        logging.info(f"{step_prefix}=== COMMISSIONING WINDOW TIMING RESULTS ===")
        logging.info(f"{step_prefix}Window closed: {'✅ YES' if results['window_closed'] else '❌ NO'}")
        logging.info(f"{step_prefix}Timing valid: {'✅ YES' if results['timing_valid'] else '❌ NO'}")

        if results['window_closed'] and results['actual_duration_seconds'] is not None:
            actual = results['actual_duration_seconds']
            expected = results['expected_duration_seconds']
            max_allowed = results['max_allowed_duration_seconds']
            skew_ms = results['clock_skew_ms']

            logging.info(f"{step_prefix}⏱️  TIMING BREAKDOWN:")
            logging.info(f"{step_prefix}   Expected duration: {expected}s")
            logging.info(f"{step_prefix}   Actual duration: {actual:.2f}s")
            logging.info(f"{step_prefix}   Clock skew applied: {skew_ms}ms")
            logging.info(f"{step_prefix}   Maximum allowed: {max_allowed:.2f}s")

            if actual <= expected:
                early_by = expected - actual
                logging.info(f"{step_prefix}   ✅ Window closed EARLY by {early_by:.2f}s")
            elif actual <= max_allowed:
                late_by = actual - expected
                logging.info(f"{step_prefix}   ⚠️  Window closed LATE but within tolerance by {late_by:.2f}s")
            else:
                over_by = actual - max_allowed
                logging.error(f"{step_prefix}   ❌ Window closed TOO LATE by {over_by:.2f}s")

            logging.info(f"{step_prefix}   Start time: {results['start_time']}")
            logging.info(f"{step_prefix}   End time: {results['end_time']}")
            logging.info(f"{step_prefix}   Total monitoring time: {actual:.2f}s")

        logging.info(f"{step_prefix}=== END TIMING RESULTS ===")

    async def monitor_commissioning_window_closure_with_subscription(
        self,
        th: ChipDeviceCtrl,
        node_id: int,
        expected_duration_seconds: int,
        min_interval_sec: int = 0,
        max_interval_sec: int = 30
    ) -> dict[str, Any]:
        """
        Monitor commissioning window closure using subscription (replaces hardcoded sleep).

        Args:
            th: Controller to use
            node_id: Target node ID
            expected_duration_seconds: Expected duration of the window
            min_interval_sec: Minimum reporting interval for subscription
            max_interval_sec: Maximum reporting interval for subscription

        Returns:
            Dictionary with monitoring results
        """
        start_time = datetime.now()
        timeout_buffer_sec = 10
        clock_skew_ms = self.calculate_clock_skew_factor(expected_duration_seconds)
        max_allowed_duration = expected_duration_seconds + (clock_skew_ms / 1000)
        monitoring_timeout = max_allowed_duration + timeout_buffer_sec

        logging.info("=== COMMISSIONING WINDOW MONITORING STARTED ===")
        logging.info(f"Monitoring commissioning window closure for node {node_id}")
        logging.info(f"Expected duration: {expected_duration_seconds}s")
        logging.info(f"Clock skew factor: {clock_skew_ms}ms")
        logging.info(f"Maximum allowed duration: {max_allowed_duration:.2f}s")
        logging.info(f"Monitoring started at: {start_time}")
        logging.info(f"Expected closure by: {start_time + timedelta(seconds=expected_duration_seconds)}")
        logging.info(f"Latest acceptable closure: {start_time + timedelta(seconds=max_allowed_duration)}")

        # Create subscription to window status
        window_status_accumulator = await self.create_window_status_subscription(
            th=th,
            node_id=node_id,
            min_interval_sec=min_interval_sec,
            max_interval_sec=max_interval_sec
        )

        try:
            # Wait for window to close (status = 0)
            window_closed = await self.wait_for_window_status_change(
                window_status_accumulator=window_status_accumulator,
                is_open_expected=False,
                timeout_sec=monitoring_timeout
            )

            # Calculate actual duration
            end_time = datetime.now()
            actual_duration = None
            if window_closed:
                actual_duration = (end_time - start_time).total_seconds()

            # Verify timing
            timing_valid = True
            if not window_closed:
                timing_valid = False
                logging.error("❌ WINDOW DID NOT CLOSE WITHIN EXPECTED TIME")
                logging.error(f"Monitoring timed out after {monitoring_timeout}s")
            elif actual_duration > max_allowed_duration:
                timing_valid = False
                logging.error("❌ WINDOW CLOSED TOO LATE")
                logging.error(f"Expected: {expected_duration_seconds}s")
                logging.error(f"Actual: {actual_duration:.2f}s")
                logging.error(f"Max allowed: {max_allowed_duration:.2f}s")
                logging.error(f"Over by: {actual_duration - max_allowed_duration:.2f}s")

            results = {
                'window_closed': window_closed,
                'expected_duration_seconds': expected_duration_seconds,
                'actual_duration_seconds': actual_duration,
                'clock_skew_ms': clock_skew_ms,
                'max_allowed_duration_seconds': max_allowed_duration,
                'timing_valid': timing_valid,
                'start_time': start_time,
                'end_time': end_time
            }

            # Log results prominently
            self.log_timing_results(results)

            return results

        finally:
            # Clean up subscription
            await window_status_accumulator.cancel()

    async def open_commissioning_window_with_subscription_monitoring(
        self,
        th: ChipDeviceCtrl,
        timeout: int,
        node_id: int,
        discriminator: int = None,
        commissioning_option: CommissioningWindowOption = CommissioningWindowOption.TOKEN_WITH_RANDOM_PIN,
        iteration: int = 10000,
        min_interval_sec: int = 0,
        max_interval_sec: int = 30
    ) -> tuple[CommissioningParameters, ClusterAttributeChangeAccumulator]:
        """
        Open a commissioning window and create subscription for monitoring.

        Args:
            th: Controller to use
            timeout: Window timeout in seconds
            node_id: Target node ID
            discriminator: Optional discriminator value
            commissioning_option: Commissioning window option (CommissioningWindowOption, default: TOKEN_WITH_RANDOM_PIN)
                - ORIGINAL_SETUP_CODE (0): Original commissioning window (PASE)
                - TOKEN_WITH_RANDOM_PIN (1): Enhanced commissioning window (ECM)
            iteration: Number of iterations (default: 10000)
            min_interval_sec: Minimum reporting interval for subscription
            max_interval_sec: Maximum reporting interval for subscription

        Returns:
            Tuple of (CommissioningParameters, ClusterAttributeChangeAccumulator)
        """
        # Create subscription first
        window_status_accumulator = await self.create_window_status_subscription(
            th=th,
            node_id=node_id,
            min_interval_sec=min_interval_sec,
            max_interval_sec=max_interval_sec
        )

        # Open the commissioning window
        params = await self.open_commissioning_window(
            th=th,
            timeout=timeout,
            node_id=node_id,
            discriminator=discriminator,
            commissioning_option=commissioning_option,
            iteration=iteration
        )

        return params, window_status_accumulator

<<<<<<< HEAD
    async def open_commissioning_window(
        self,
        th: ChipDeviceCtrl,
        timeout: int,
        node_id: int,
        discriminator: int = None,
        commissioning_option: CommissioningWindowOption = CommissioningWindowOption.TOKEN_WITH_RANDOM_PIN,
        iteration: int = 10000
    ) -> CommissioningParameters:
        """
        Open a commissioning window with the specified parameters.

        Args:
            th: Controller to use
            timeout: Window timeout in seconds
            node_id: Target node ID
            discriminator: Optional discriminator value
            commissioning_option: Commissioning window option (CommissioningWindowOption, default: TOKEN_WITH_RANDOM_PIN)
                - ORIGINAL_SETUP_CODE (0): Original commissioning window (PASE)
                - TOKEN_WITH_RANDOM_PIN (1): Enhanced commissioning window (ECM)
            iteration: Number of iterations (default: 10000)
        """
        try:
            params = await th.OpenCommissioningWindow(
                nodeid=node_id,
                timeout=timeout,
                iteration=iteration,
                discriminator=discriminator if discriminator is not None else random.randint(0, 4095),
                option=commissioning_option.value
            )
            return params
        except Exception as e:
            logging.exception('Error running OpenCommissioningWindow %s', e)
            asserts.fail('Failed to open commissioning window')

=======
>>>>>>> f5af7aa6
    async def write_nl_attr(self, dut_node_id: int, th: ChipDeviceCtrl, attr_val: object):
        result = await th.WriteAttribute(nodeid=dut_node_id, attributes=[(0, attr_val)])
        asserts.assert_equal(result[0].Status, Status.Success, f"{th} node label write failed")

    async def read_nl_attr(self, dut_node_id: int, th: ChipDeviceCtrl, attr_val: object):
        try:
            await th.ReadAttribute(nodeid=dut_node_id, attributes=[(0, attr_val)])
        except Exception as e:
            asserts.assert_equal(e.err, "Received error message from read attribute attempt")
            self.print_step(0, e)

    async def get_window_status(self, th: ChipDeviceCtrl) -> int:
        """Get the current commissioning window status."""
        AC_cluster = Clusters.AdministratorCommissioning
        window_status = await self.read_single_attribute_check_success(
            dev_ctrl=th,
            fabric_filtered=False,
            endpoint=0,
            cluster=AC_cluster,
            attribute=AC_cluster.Attributes.WindowStatus
        )
        return window_status

    def generate_unique_random_value(self, exclude_value: int) -> int:
        """Generate a random value that's different from the specified value."""
        while True:
            random_value = random.randint(10000000, 99999999)
            if random_value != exclude_value:
                return random_value

    async def revoke_commissioning(self, th: ChipDeviceCtrl, node_id: int):
        """Revoke the current commissioning window."""
        revokeCmd = Clusters.AdministratorCommissioning.Commands.RevokeCommissioning()
        await th.SendCommand(
            nodeid=node_id,
            endpoint=0,
            payload=revokeCmd,
            timedRequestTimeoutMs=6000
        )
        # The failsafe cleanup is scheduled after the command completes
        sleep(1)

    @dataclass
    class ParsedService:
        service: mdns_discovery.MdnsServiceInfo
        cm: Optional[int] = None
        d: Optional[int] = None

        def __post_init__(self):
            # Safely convert CM value to int if present
            cm_value = self.service.txt_record.get('CM')
            if cm_value is not None:
                try:
                    self.cm = int(cm_value)
                except (ValueError, TypeError):
                    logging.warning(f"Could not convert CM value '{cm_value}' to integer")
                    self.cm = None

            # Safely convert D value to int if present
            d_value = self.service.txt_record.get('D')
            if d_value is not None:
                try:
                    self.d = int(d_value)
                except (ValueError, TypeError):
                    logging.warning(f"Could not convert discriminator value '{d_value}' to integer")
                    self.d = None

        def __str__(self) -> str:
            return f"Service CM={self.cm}, D={self.d}"

        def matches(self, expected_cm: int, expected_d: int) -> bool:
            """Check if this service matches the expected CM and discriminator values."""
            cm_match = self.cm == expected_cm
            d_match = self.d == expected_d
            return cm_match and d_match

    async def get_all_txt_records(self):
        discovery = mdns_discovery.MdnsDiscovery(verbose_logging=True)
        discovery._service_types = [mdns_discovery.MdnsServiceType.COMMISSIONABLE.value]
        await discovery._discover(discovery_timeout_sec=240, log_output=False)

        if mdns_discovery.MdnsServiceType.COMMISSIONABLE.value in discovery._discovered_services:
            return discovery._discovered_services[mdns_discovery.MdnsServiceType.COMMISSIONABLE.value]
        return []

    async def wait_for_correct_cm_value(
            self,
            expected_cm_value: int,
            expected_discriminator: int,
            max_attempts: int = 5,
            delay_sec: int = 5):
        """Wait for the correct CM value and discriminator in DNS-SD with retries."""
        for attempt in range(max_attempts):
            raw_services = await self.get_all_txt_records()
            services = [self.ParsedService(service) for service in raw_services]

            # Look through all services for a match
            for parsed_service in services:
                if parsed_service.matches(expected_cm_value, expected_discriminator):
                    logging.info(f"Found matching service: {parsed_service}")
                    return parsed_service.service  # Return the original service object

            # Log what we found for debugging purposes
            logging.info(f"Found {len(services)} services, but none match CM={expected_cm_value}, D={expected_discriminator}")
            for service in services:
                logging.info(f"  {service}")
            else:
                logging.info("No services found in this attempt")

            # Not on last attempt, wait and retry
            if attempt < max_attempts - 1:
                logging.info(f"Waiting for service with CM={expected_cm_value} and D={expected_discriminator}, "
                             f"attempt {attempt+1}/{max_attempts}")
                sleep(delay_sec)
            else:
                # Final retry attempt failed
                asserts.fail(f"Failed to find DNS-SD advertisement with CM={expected_cm_value} and "
                             f"discriminator={expected_discriminator} after {max_attempts} attempts. "
                             f"Found services: {[str(s) for s in services]}")<|MERGE_RESOLUTION|>--- conflicted
+++ resolved
@@ -27,24 +27,17 @@
 from time import sleep
 from typing import Any, Optional
 
-<<<<<<< HEAD
-import chip.clusters as Clusters
-from chip import ChipDeviceCtrl
-from chip.ChipDeviceCtrl import CommissioningParameters
-from chip.interaction_model import Status
-from chip.testing.event_attribute_reporting import ClusterAttributeChangeAccumulator
-from chip.testing.matter_testing import AttributeMatcher
-=======
->>>>>>> f5af7aa6
 from mdns_discovery import mdns_discovery
 from mobly import asserts
 
+from matter import ChipDeviceCtrl
+from matter.ChipDeviceCtrl import CommissioningParameters
 import matter.clusters as Clusters
-from matter import ChipDeviceCtrl
+from matter.testing.event_attribute_reporting import ClusterAttributeChangeAccumulator
 from matter.interaction_model import Status
-from matter.testing.matter_testing import MatterBaseTest
-
-<<<<<<< HEAD
+from matter.testing.matter_testing import MatterBaseTest, AttributeMatcher
+
+
 class CommissioningWindowOption(IntEnum):
     ORIGINAL_SETUP_CODE = 0  # kOriginalSetupCode: Original commissioning window (PASE)
     TOKEN_WITH_RANDOM_PIN = 1  # kTokenWithRandomPIN: Enhanced commissioning window (ECM)
@@ -53,8 +46,7 @@
 class CADMINSupport:
     def __init__(self, test_instance):
         self.test = test_instance
-=======
->>>>>>> f5af7aa6
+
 
 class CADMINBaseTest(MatterBaseTest):
     async def get_fabrics(self, th: ChipDeviceCtrl, fabric_filtered: bool = True) -> int:
@@ -346,7 +338,6 @@
 
         return params, window_status_accumulator
 
-<<<<<<< HEAD
     async def open_commissioning_window(
         self,
         th: ChipDeviceCtrl,
@@ -382,8 +373,7 @@
             logging.exception('Error running OpenCommissioningWindow %s', e)
             asserts.fail('Failed to open commissioning window')
 
-=======
->>>>>>> f5af7aa6
+
     async def write_nl_attr(self, dut_node_id: int, th: ChipDeviceCtrl, attr_val: object):
         result = await th.WriteAttribute(nodeid=dut_node_id, attributes=[(0, attr_val)])
         asserts.assert_equal(result[0].Status, Status.Success, f"{th} node label write failed")
