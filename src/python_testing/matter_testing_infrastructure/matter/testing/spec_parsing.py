#
#    Copyright (c) 2023 Project CHIP Authors
#    All rights reserved.
#
#    Licensed under the Apache License, Version 2.0 (the "License");
#    you may not use this file except in compliance with the License.
#    You may obtain a copy of the License at
#
#        http://www.apache.org/licenses/LICENSE-2.0
#
#    Unless required by applicable law or agreed to in writing, software
#    distributed under the License is distributed on an "AS IS" BASIS,
#    WITHOUT WARRANTIES OR CONDITIONS OF ANY KIND, either express or implied.
#    See the License for the specific language governing permissions and
#    limitations under the License.
#

import importlib
import importlib.resources as pkg_resources
import logging
import os
import re
import typing
import xml.etree.ElementTree as ElementTree
import zipfile
from copy import deepcopy
from dataclasses import dataclass, field
from enum import Enum, auto
from importlib.abc import Traversable
from typing import Callable, Optional, Union

import matter.clusters as Clusters
import matter.testing.conformance as conformance_support
from matter.testing.conformance import (OPTIONAL_CONFORM, TOP_LEVEL_CONFORMANCE_TAGS, ConformanceException,
                                        ConformanceParseParameters, feature, is_disallowed, mandatory, optional, or_operation,
                                        parse_callable_from_xml)
from matter.testing.global_attribute_ids import GlobalAttributeIds
from matter.testing.problem_notices import (AttributePathLocation, ClusterPathLocation, CommandPathLocation, DeviceTypePathLocation,
<<<<<<< HEAD
                                            EventPathLocation, FeaturePathLocation, NamespacePathLocation, ProblemLocation,
                                            ProblemNotice, ProblemSeverity, UnknownProblemLocation)
=======
                                            EventPathLocation, FeaturePathLocation, ProblemNotice, ProblemSeverity)
>>>>>>> 98f0e977
from matter.tlv import uint

# Type alias maintained for constants access; actual values are ints at runtime
ACCESS_CONTROL_PRIVILEGE_ENUM = Clusters.AccessControl.Enums.AccessControlEntryPrivilegeEnum

_PRIVILEGE_STR = {
    None: "N/A",
    ACCESS_CONTROL_PRIVILEGE_ENUM.kView: "V",
    ACCESS_CONTROL_PRIVILEGE_ENUM.kOperate: "O",
    ACCESS_CONTROL_PRIVILEGE_ENUM.kManage: "M",
    ACCESS_CONTROL_PRIVILEGE_ENUM.kAdminister: "A",
}


def to_access_code(privilege: int) -> str:
    return _PRIVILEGE_STR.get(privilege, "")


def get_access_privilege_or_unknown(access_value: Optional[int]) -> int:
    """
    Returns the given access_value if not None, otherwise returns the default unknown privilege.
    """
    if access_value is not None:
        return access_value
    return ACCESS_CONTROL_PRIVILEGE_ENUM.kUnknownEnumValue


class SpecParsingException(Exception):
    pass


# passing in feature map, attribute list, command list
ConformanceCallable = conformance_support.Conformance


@dataclass
class XmlFeature:
    code: str
    name: str
    conformance: ConformanceCallable

    def __str__(self):
        return f'{self.code}: {self.name} conformance {str(self.conformance)}'


@dataclass
class XmlAttribute:
    name: str
    datatype: str
    conformance: ConformanceCallable
    read_access: int
    write_access: int
    write_optional: bool

    def access_string(self):
        read_marker = "R" if self.read_access is not ACCESS_CONTROL_PRIVILEGE_ENUM.kUnknownEnumValue else ""
        write_marker = "W" if self.write_access is not ACCESS_CONTROL_PRIVILEGE_ENUM.kUnknownEnumValue else ""
        read_access_marker = f'{to_access_code(self.read_access)}'
        write_access_marker = f'{to_access_code(self.write_access)}'
        return f'{read_marker}{write_marker} {read_access_marker}{write_access_marker}'

    def __str__(self):
        return f'{self.name}: datatype: {self.datatype} conformance: {str(self.conformance)}, access = {self.access_string()}'


@dataclass
class XmlCommand:
    id: int
    name: str
    conformance: ConformanceCallable
    privilege: int

    def __str__(self):
        return f'{self.name} id:0x{self.id:02X} {self.id} conformance: {str(self.conformance)} privilege: {str(self.privilege)}'


@dataclass
class XmlEvent:
    name: str
    conformance: ConformanceCallable


@dataclass
class XmlCluster:
    name: str
    revision: int
    derived: Optional[str]
    feature_map: dict[str, uint]
    attribute_map: dict[str, uint]
    command_map: dict[str, uint]
    # mask to XmlFeature
    features: dict[uint, XmlFeature]
    # IDs to class
    attributes: dict[uint, XmlAttribute]
    accepted_commands: dict[uint, XmlCommand]
    generated_commands: dict[uint, XmlCommand]
    unknown_commands: list[XmlCommand]
    events: dict[uint, XmlEvent]
    pics: str
    is_provisional: bool


class ClusterSide(Enum):
    SERVER = auto()
    CLIENT = auto()


@dataclass
class XmlDeviceTypeClusterRequirements:
    name: str
    side: ClusterSide
    conformance: ConformanceCallable
    # Feature mask (1 << feature_id) to conformance
    feature_overrides: dict[uint, Callable] = field(default_factory=dict)
    attribute_overrides: dict[uint, Callable] = field(default_factory=dict)
    command_overrides: dict[uint, Callable] = field(default_factory=dict)

    def __str__(self):
        return f'{self.name}: {str(self.conformance)}'


"""
XML namespaces and XML Tags dataclass implementation below this line
"""


@dataclass
class XmlNamespace:
    """Represents a namespace definition from XML"""
    id: int = 0
    name: str = ""
    tags: dict[int, 'XmlTag'] = field(default_factory=dict)

    def __str__(self) -> str:
        tags_str = '\n  '.join(f"{tag_id:04X}: {tag.name}"
                               for tag_id, tag in sorted(self.tags.items()))
        return f"Namespace 0x{self.id:04X} ({self.name})\n  {tags_str}"


@dataclass
class XmlTag:
    """Represents a tag within a namespace"""
    id: int = 0
    name: str = ""
    description: Optional[str] = None

    def __str__(self) -> str:
        desc = f" - {self.description}" if self.description else ""
        return f"{self.name}{desc}"


"""
XML namespaces and XML Tags implementation above this line
"""


@dataclass
class XmlDeviceType:
    name: str
    revision: int
    server_clusters: dict[uint, XmlDeviceTypeClusterRequirements]
    client_clusters: dict[uint, XmlDeviceTypeClusterRequirements]
    # Keeping these as strings for now because the exact definitions are being discussed in DMTT
    classification_class: str
    classification_scope: str
    superset_of_device_type_name: Optional[str] = None
    superset_of_device_type_id: int = 0

    def __str__(self):
        msg = f'{self.name} - Revision {self.revision}, Class {self.classification_class}, Scope {self.classification_scope}\n'
        if self.superset_of_device_type_name:
            msg += f'superset of {self.superset_of_device_type_name} ({self.superset_of_device_type_id})'
        msg += '    Server clusters\n'
        for id, c in self.server_clusters.items():
            msg = msg + f'      {id}: {str(c)}\n'
        msg += '    Client clusters\n'
        for id, c in self.client_clusters.items():
            msg = msg + f'      {id}: {str(c)}\n'
        return msg


class CommandType(Enum):
    ACCEPTED = auto()
    GENERATED = auto()
    # This will happen for derived clusters, where the direction isn't noted. On normal clusters, this is a problem.
    UNKNOWN = auto()


# workaround for aliased clusters PICS not appearing in the xml. Remove this once https://github.com/csa-data-model/projects/issues/461 is addressed
ALIAS_PICS = {0x040C: 'CMOCONC',
              0x040D: 'CDOCONC',
              0x0413: 'NDOCONC',
              0x0415: 'OZCONC',
              0x042A: 'PMICONC',
              0x042B: 'FLDCONC',
              0x042C: 'PMHCONC',
              0x042D: 'PMKCONC',
              0x042E: 'TVOCCONC',
              0x042F: 'RNCONC',
              0x0071: 'HEPAFREMON',
              0x0072: 'ACFREMON',
              0x0405: 'RH',
              0x001C: 'PWM'}

CLUSTER_NAME_FIXES = {0x0036: 'WiFi Network Diagnostics', 0x042a: 'PM25 Concentration Measurement', 0x0006: 'On/Off'}
DEVICE_TYPE_NAME_FIXES = {0x010b: 'Dimmable Plug-In Unit', 0x010a: 'On/Off Plug-in Unit'}


# fuzzy match to name because some of the old specs weren't careful here
def _fuzzy_name(to_fuzz: str):
    to_fuzz = re.sub("\(.*?\)|\[.*?\]", "", to_fuzz)
    return to_fuzz.lower().strip().replace(' ', '').replace('/', '')


def get_location_from_element(element: ElementTree.Element, cluster_id: Optional[int]):
    if cluster_id is None:
        cluster_id = 0
    cluster_location = ClusterPathLocation(endpoint_id=0, cluster_id=cluster_id)
    try:
        if element.tag == 'feature':
            return FeaturePathLocation(endpoint_id=0, cluster_id=cluster_id, feature_code=element.attrib['code'])
        elif element.tag == 'command':
            return CommandPathLocation(endpoint_id=0, cluster_id=cluster_id, command_id=int(element.attrib['id'], 0))
        elif element.tag == 'attribute':
            return AttributePathLocation(endpoint_id=0, cluster_id=cluster_id, attribute_id=int(element.attrib['id'], 0))
        elif element.tag == 'event':
            return EventPathLocation(endpoint_id=0, cluster_id=cluster_id, event_id=int(element.attrib['id'], 0))
        else:
            return cluster_location
    except (KeyError, ValueError):
        # If we can't find the id or can't parse it
        return cluster_location


def get_conformance(element: ElementTree.Element, cluster_id: Optional[uint]) -> tuple[ElementTree.Element, typing.Optional[ProblemNotice]]:
    for sub in element:
        if sub.tag in TOP_LEVEL_CONFORMANCE_TAGS:
            return sub, None
    location = get_location_from_element(element, cluster_id)
    problem = ProblemNotice(test_name='Spec XML parsing', location=location,
                            severity=ProblemSeverity.WARNING, problem='Unable to find conformance element')
    return ElementTree.Element(OPTIONAL_CONFORM), problem


# Tuple of the root element, the conformance xml element within the root and the optional access element within the root
XmlElementDescriptor = tuple[ElementTree.Element, ElementTree.Element, Optional[ElementTree.Element]]


class ClusterParser:
    # Cluster ID is optional to support base clusters that have no ID of their own.
    def __init__(self, cluster: ElementTree.Element, cluster_id: Optional[uint], name: str):
        self._problems: list[ProblemNotice] = []
        self._cluster = cluster
        self._cluster_id = cluster_id
        self._name = name

        self._derived = None
        self._is_provisional = False
        try:
            classification = next(cluster.iter('classification'))
            hierarchy = classification.attrib['hierarchy']
            if hierarchy.lower() == 'derived':
                self._derived = classification.attrib['baseCluster']
        except (KeyError, StopIteration):
            self._derived = None

        for ids in cluster.iter('clusterIds'):
            for id in ids.iter('clusterId'):
                if id.attrib['name'] == name and list(id.iter('provisionalConform')):
                    self._is_provisional = True

        self._pics: Optional[str] = None
        try:
            classification = next(cluster.iter('classification'))
            self._pics = classification.attrib['picsCode']
        except (KeyError, StopIteration):
            self._pics = None

        if self._cluster_id is not None and int(self._cluster_id) in ALIAS_PICS:
            self._pics = ALIAS_PICS[int(self._cluster_id)]

        self.feature_elements = self.get_all_feature_elements()
        self.attribute_elements = self.get_all_attribute_elements()
        self.command_elements = self.get_all_command_elements()
        self.event_elements = self.get_all_event_elements()
        self.params = ConformanceParseParameters(feature_map=self.create_feature_map(), attribute_map=self.create_attribute_map(),
                                                 command_map=self.create_command_map())

    def get_conformance(self, element: ElementTree.Element) -> ElementTree.Element:
        element, problem = get_conformance(element, self._cluster_id)
        if problem:
            self._problems.append(problem)
        return element

    def get_access(self, element: ElementTree.Element) -> Optional[ElementTree.Element]:
        for sub in element:
            if sub.tag == 'access':
                return sub
        return None

    def get_all_type(self, type_container: str, type_name: str, key_name: str) -> list[XmlElementDescriptor]:
        ret = []
        container_tags = self._cluster.iter(type_container)
        for container in container_tags:
            elements = container.iter(type_name)
            for element in elements:
                try:
                    element.attrib[key_name]
                except KeyError:
                    # This is a conformance tag, which uses the same name
                    continue
                conformance = self.get_conformance(element)
                access = self.get_access(element)
                ret.append((element, conformance, access))
        return ret

    def get_all_feature_elements(self) -> list[XmlElementDescriptor]:
        ''' Returns a list of features and their conformances'''
        return self.get_all_type('features', 'feature', 'code')

    def get_all_attribute_elements(self) -> list[XmlElementDescriptor]:
        ''' Returns a list of attributes and their conformances'''
        return self.get_all_type('attributes', 'attribute', 'id')

    def get_all_command_elements(self) -> list[XmlElementDescriptor]:
        ''' Returns a list of commands and their conformances '''
        return self.get_all_type('commands', 'command', 'id')

    def get_all_event_elements(self) -> list[XmlElementDescriptor]:
        ''' Returns a list of events and their conformances'''
        return self.get_all_type('events', 'event', 'id')

    def create_feature_map(self) -> dict[str, uint]:
        features = {}
        for element, _, _ in self.feature_elements:
            features[element.attrib['code']] = uint(1 << int(element.attrib['bit'], 0))
        return features

    def create_attribute_map(self) -> dict[str, uint]:
        attributes = {}
        for element, conformance, _ in self.attribute_elements:
            attributes[element.attrib['name']] = uint(int(element.attrib['id'], 0))
        return attributes

    def create_command_map(self) -> dict[str, uint]:
        commands = {}
        for element, _, _ in self.command_elements:
            commands[element.attrib['name']] = uint(int(element.attrib['id'], 0))
        return commands

    def parse_conformance(self, conformance_xml: ElementTree.Element) -> Optional[ConformanceCallable]:
        try:
            return parse_callable_from_xml(conformance_xml, self.params)
        except ConformanceException as ex:
            # Just point to the general cluster, because something is mismatched, but it's not clear what
            location = ClusterPathLocation(endpoint_id=0, cluster_id=self._cluster_id if self._cluster_id is not None else 0)
            self._problems.append(ProblemNotice(test_name='Spec XML parsing', location=location,
                                                severity=ProblemSeverity.WARNING, problem=str(ex)))
            return None

    def parse_write_optional(self, element_xml: ElementTree.Element, access_xml: Optional[ElementTree.Element]) -> bool:
        if access_xml is None:
            return False
        return access_xml.attrib['write'] == 'optional'

    def parse_access(self, element_xml: ElementTree.Element, access_xml: Optional[ElementTree.Element], conformance: ConformanceCallable) -> tuple[Optional[int], Optional[int], Optional[int]]:
        ''' Returns a tuple of access types for read / write / invoke'''
        def str_to_access_type(privilege_str: str) -> int:
            if privilege_str == 'view':
                return ACCESS_CONTROL_PRIVILEGE_ENUM.kView
            if privilege_str == 'operate':
                return ACCESS_CONTROL_PRIVILEGE_ENUM.kOperate
            if privilege_str == 'manage':
                return ACCESS_CONTROL_PRIVILEGE_ENUM.kManage
            if privilege_str == 'admin':
                return ACCESS_CONTROL_PRIVILEGE_ENUM.kAdminister
            # We don't know what this means, for now, assume no access and mark a warning

            location = get_location_from_element(element_xml, self._cluster_id)
            self._problems.append(ProblemNotice(test_name='Spec XML parsing', location=location,
                                                severity=ProblemSeverity.WARNING, problem=f'Unknown access type {privilege_str}'))
            return ACCESS_CONTROL_PRIVILEGE_ENUM.kUnknownEnumValue

        if access_xml is None:
            # Derived clusters can inherit their access from the base and that's fine, so don't add an error
            # Similarly, pure base clusters can have the access defined in the derived clusters. If neither has it defined,
            # we will determine this at the end when we put these together.
            # Things with deprecated conformance don't get an access element, and that is also fine.
            # If a device properly passes the conformance test, such elements are guaranteed not to appear on the device.

            if self._derived is not None or is_disallowed(conformance):
                return (None, None, None)

            location = get_location_from_element(element_xml, self._cluster_id)
            self._problems.append(ProblemNotice(test_name='Spec XML parsing', location=location,
                                                severity=ProblemSeverity.WARNING, problem='Unable to find access element'))
            return (None, None, None)

        try:
            read_access = str_to_access_type(access_xml.attrib['readPrivilege'])
        except KeyError:
            read_access = ACCESS_CONTROL_PRIVILEGE_ENUM.kUnknownEnumValue
        try:
            write_access = str_to_access_type(access_xml.attrib['writePrivilege'])
        except KeyError:
            write_access = ACCESS_CONTROL_PRIVILEGE_ENUM.kUnknownEnumValue
        try:
            invoke_access = str_to_access_type(access_xml.attrib['invokePrivilege'])
        except KeyError:
            invoke_access = ACCESS_CONTROL_PRIVILEGE_ENUM.kUnknownEnumValue

        return (read_access, write_access, invoke_access)

    def parse_features(self) -> dict[uint, XmlFeature]:
        features = {}
        for element, conformance_xml, _ in self.feature_elements:
            mask = uint(1 << int(element.attrib['bit'], 0))
            conformance = self.parse_conformance(conformance_xml)
            if conformance is None:
                continue
            features[mask] = XmlFeature(code=element.attrib['code'], name=element.attrib['name'],
                                        conformance=conformance)
        return features

    def parse_attributes(self) -> dict[uint, XmlAttribute]:
        attributes: dict[uint, XmlAttribute] = {}
        for element, conformance_xml, access_xml in self.attribute_elements:
            code = uint(int(element.attrib['id'], 0))
            # Some deprecated attributes don't have their types included, for now, lets just fallback to UNKNOWN
            try:
                datatype = element.attrib['type']
            except KeyError:
                datatype = 'UNKNOWN'
            conformance = self.parse_conformance(conformance_xml)
            if conformance is None:
                continue
            if code in attributes:
                # This is one of those fun ones where two different rows have the same id and name, but differ in conformance and ranges
                # I don't have a good way to relate the ranges to the conformance, but they're both acceptable, so let's just or them.
                conformance = or_operation([conformance, attributes[code].conformance])
            read_access, write_access, _ = self.parse_access(element, access_xml, conformance)
            write_optional = False
            if write_access not in [None, ACCESS_CONTROL_PRIVILEGE_ENUM.kUnknownEnumValue]:
                write_optional = self.parse_write_optional(element, access_xml)
            attributes[code] = XmlAttribute(name=element.attrib['name'], datatype=datatype,
                                            conformance=conformance,
                                            read_access=get_access_privilege_or_unknown(read_access),
                                            write_access=get_access_privilege_or_unknown(write_access),
                                            write_optional=write_optional)
        # Add in the global attributes for the base class
        for id in GlobalAttributeIds:
            # TODO: Add data type here. Right now it's unused. We should parse this from the spec.
            attributes[uint(id)] = XmlAttribute(name=id.to_name(), datatype="", conformance=mandatory(
            ), read_access=ACCESS_CONTROL_PRIVILEGE_ENUM.kView, write_access=ACCESS_CONTROL_PRIVILEGE_ENUM.kUnknownEnumValue, write_optional=False)
        return attributes

    def get_command_type(self, element: ElementTree.Element) -> CommandType:
        try:
            if element.attrib['direction'].lower() == 'responsefromserver':
                return CommandType.GENERATED
            if element.attrib['direction'].lower() == 'commandtoclient':
                return CommandType.UNKNOWN
            if element.attrib['direction'].lower() == 'commandtoserver':
                return CommandType.ACCEPTED
            if element.attrib['direction'].lower() == 'responsefromclient':
                return CommandType.UNKNOWN
            raise Exception(f"Unknown direction: {element.attrib['direction']}")
        except KeyError:
            return CommandType.UNKNOWN

    def parse_unknown_commands(self) -> list[XmlCommand]:
        commands = []
        for element, conformance_xml, access_xml in self.command_elements:
            if self.get_command_type(element) != CommandType.UNKNOWN:
                continue
            code = int(element.attrib['id'], 0)
            conformance = self.parse_conformance(conformance_xml)

            if conformance is not None:
                _, _, privilege = self.parse_access(element, access_xml, conformance)
                commands.append(XmlCommand(id=code, name=element.attrib['name'], conformance=conformance,
                                           privilege=get_access_privilege_or_unknown(privilege)))
        return commands

    def parse_commands(self, command_type: CommandType) -> dict[uint, XmlCommand]:
        commands: dict[uint, XmlCommand] = {}
        for element, conformance_xml, access_xml in self.command_elements:
            if self.get_command_type(element) != command_type:
                continue
            code = uint(int(element.attrib['id'], 0))
            conformance = self.parse_conformance(conformance_xml)
            if conformance is None:
                continue
            if code in commands:
                conformance = or_operation([conformance, commands[code].conformance])

            _, _, privilege = self.parse_access(element, access_xml, conformance)
            commands[uint(code)] = XmlCommand(id=code, name=element.attrib['name'], conformance=conformance,
                                              privilege=get_access_privilege_or_unknown(privilege))
        return commands

    def parse_events(self) -> dict[uint, XmlEvent]:
        events: dict[uint, XmlEvent] = {}
        for element, conformance_xml, access_xml in self.event_elements:
            code = uint(int(element.attrib['id'], 0))
            conformance = self.parse_conformance(conformance_xml)
            if conformance is None:
                continue
            if code in events:
                conformance = or_operation([conformance, events[code].conformance])
            events[code] = XmlEvent(name=element.attrib['name'], conformance=conformance)
        return events

    def create_cluster(self) -> XmlCluster:
        try:
            revision = int(self._cluster.attrib['revision'], 0)
        except ValueError:
            revision = 0
        return XmlCluster(revision=revision, derived=self._derived,
                          name=self._name, feature_map=self.params.feature_map,
                          attribute_map=self.params.attribute_map, command_map=self.params.command_map,
                          features=self.parse_features(),
                          attributes=self.parse_attributes(),
                          accepted_commands=self.parse_commands(CommandType.ACCEPTED),
                          generated_commands=self.parse_commands(CommandType.GENERATED),
                          unknown_commands=self.parse_unknown_commands(),
                          events=self.parse_events(), pics=self._pics if self._pics is not None else "", is_provisional=self._is_provisional)

    def get_problems(self) -> list[ProblemNotice]:
        return self._problems


def add_cluster_data_from_xml(xml: ElementTree.Element, clusters: dict[uint, XmlCluster], pure_base_clusters: dict[str, XmlCluster], ids_by_name: dict[str, uint], problems: list[ProblemNotice]) -> None:
    ''' Adds cluster data to the supplied dicts as appropriate

        xml: XML element read from from the XML cluster file
        clusters: dict of id -> XmlCluster. This function will append new clusters as appropriate to this dict.
        pure_base_clusters: dict of base name -> XmlCluster. This data structure is used to hold pure base clusters that don't have
                            an ID. This function will append new pure base clusters as appropriate to this dict.
        ids_by_name: dict of cluster name -> ID. This function will append new IDs as appropriate to this dict.
        problems: list of any problems encountered during spec parsing. This function will append problems as appropriate to this list.
    '''
    cluster = xml.iter('cluster')
    for c in cluster:
        ids = c.iter('clusterId')
        for id in ids:
            name = id.get('name')
            cluster_id_str = id.get('id')
            cluster_id: Optional[uint] = None
            if cluster_id_str:
                cluster_id = uint(int(cluster_id_str, 0))

            if name is None:
                location = ClusterPathLocation(endpoint_id=0, cluster_id=0 if cluster_id is None else cluster_id)
                problems.append(ProblemNotice(test_name="Spec XML parsing", location=location,
                                severity=ProblemSeverity.WARNING, problem=f"Cluster with no name {c}"))
                continue

            parser = ClusterParser(c, cluster_id, name)
            new = parser.create_cluster()
            problems = problems + parser.get_problems()

            if cluster_id:
                clusters[cluster_id] = new
                ids_by_name[name] = cluster_id
            else:
                # Fully derived clusters have no id, but also shouldn't appear on a device.
                # We do need to keep them, though, because we need to update the derived
                # clusters. We keep them in a special dict by name, so they can be thrown
                # away later.
                pure_base_clusters[name] = new


def check_clusters_for_unknown_commands(clusters: dict[uint, XmlCluster], problems: list[ProblemNotice]):
    for id, cluster in clusters.items():
        for cmd in cluster.unknown_commands:
            problems.append(ProblemNotice(test_name="Spec XML parsing", location=CommandPathLocation(
                endpoint_id=0, cluster_id=id, command_id=cmd.id), severity=ProblemSeverity.WARNING, problem="Command with unknown direction"))


class PrebuiltDataModelDirectory(Enum):
    k1_2 = auto()
    k1_3 = auto()
    k1_4 = auto()
    k1_4_1 = auto()
    k1_4_2 = auto()
    k1_5 = auto()

    @property
    def dirname(self):
        if self == PrebuiltDataModelDirectory.k1_2:
            return "1.2"
        if self == PrebuiltDataModelDirectory.k1_3:
            return "1.3"
        if self == PrebuiltDataModelDirectory.k1_4:
            return "1.4"
        if self == PrebuiltDataModelDirectory.k1_4_1:
            return "1.4.1"
        if self == PrebuiltDataModelDirectory.k1_4_2:
            return "1.4.2"
        if self == PrebuiltDataModelDirectory.k1_5:
            return "1.5"
        raise KeyError("Invalid enum: %r" % self)


class DataModelLevel(Enum):
    kCluster = auto()
    kDeviceType = auto()
    kNamespace = auto()

    @property
    def dirname(self):
        if self == DataModelLevel.kCluster:
            return "clusters"
        if self == DataModelLevel.kDeviceType:
            return "device_types"
        if self == DataModelLevel.kNamespace:
            return "namespaces"
        raise KeyError("Invalid enum: %r" % self)


def get_data_model_directory(data_model_directory: Union[PrebuiltDataModelDirectory, Traversable], data_model_level: DataModelLevel = DataModelLevel.kCluster) -> Traversable:
    """
    Get the directory of the data model for a specific version and level from the installed package.

    `data_model_directory` given as a path MUST be of type Traversable (often `pathlib.Path(somepathstring)`).
    If `data_model_directory` is given as a Traversable, it is returned directly WITHOUT using the data_model_level at all.
    """
    # Early return if data_model_directory is already a Traversable type
    if not isinstance(data_model_directory, PrebuiltDataModelDirectory):
        # data_model_directory is a Traversable (e.g. pathlib.Path to an extracted root)
        # Return directly as per the docstring - it should already contain the correct directory structure
        return data_model_directory

    # If it's a prebuilt directory, build the path based on the version and data model level
    zip_file_traversable = pkg_resources.files(importlib.import_module('matter.testing')).joinpath(
        'data_model').joinpath(data_model_directory.dirname).joinpath('allfiles.zip')

    # Avoid returning a zipfile.Path backed by a closed file handle. Build Path from the filesystem path
    # so the ZipFile lifecycle is managed by zipfile.Path itself.
    # mypy: Traversable does not declare __fspath__, but runtime object from importlib.resources
    # is a FileSystem resource that implements it. Safe to coerce for zipfile.Path usage.
    zip_path = os.fspath(zip_file_traversable)  # type: ignore[call-overload]
    zip_root = zipfile.Path(zip_path)
    return zip_root / data_model_level.dirname


def build_xml_clusters(data_model_directory: Union[PrebuiltDataModelDirectory, Traversable]) -> typing.Tuple[dict[uint, XmlCluster], list[ProblemNotice]]:
    """
    Build XML clusters from the specified data model directory.
    This function supports both pre-built locations and full paths.

    `data_model_directory`` given as a path MUST be of type Traversable (often `pathlib.Path(somepathstring)`).
    If data_model_directory is a Traversable, it is assumed to already contain `clusters` (i.e. be a directory
    with all XML files in it)
    """

    clusters: dict[uint, XmlCluster] = {}
    pure_base_clusters: dict[str, XmlCluster] = {}
    ids_by_name: dict[str, uint] = {}
    problems: list[ProblemNotice] = []

    top = get_data_model_directory(data_model_directory, DataModelLevel.kCluster)
    logging.info("Reading XML clusters from %r", top)

    found_xmls = 0
    for f in top.iterdir():
        if not f.name.endswith('.xml'):
            logging.info("Ignoring non-XML file %s", f.name)
            continue

        found_xmls += 1
        with f.open("r", encoding="utf8") as file:
            root = ElementTree.parse(file).getroot()
            add_cluster_data_from_xml(root, clusters, pure_base_clusters, ids_by_name, problems)

    # For now we assume even a single XML means the directory was probably OK
    # we may increase this later as most our data model directories are larger
    #
    # Intent here is to make user aware of typos in paths instead of silently having
    # empty parsing
    if found_xmls < 1:
        raise SpecParsingException(f'No data model files found in specified directory {top:!r}')

    # There are a few clusters where the conformance columns are listed as desc. These clusters need specific, targeted tests
    # to properly assess conformance. Here, we list them as Optional to allow these for the general test. Targeted tests are described below.
    # Descriptor - TagList feature - this feature is mandated when the duplicate condition holds for the endpoint. It is tested in DESC-2.2
    # Actions cluster - all commands - these need to be listed in the ActionsList attribute to be supported.
    #                                  We do not currently have a test for this. Please see https://github.com/CHIP-Specifications/chip-test-plans/issues/3646.

    def remove_problem(location: typing.Union[CommandPathLocation, FeaturePathLocation]):
        nonlocal problems
        problems = [p for p in problems if p.location != location]

    descriptor_id = uint(Clusters.Descriptor.id)
    code = 'TAGLIST'
    mask = clusters[descriptor_id].feature_map[code]
    clusters[descriptor_id].features[mask].conformance = optional()
    remove_problem(FeaturePathLocation(endpoint_id=0, cluster_id=descriptor_id, feature_code=code))

    action_id = uint(Clusters.Actions.id)
    for c in Clusters.ClusterObjects.ALL_ACCEPTED_COMMANDS[action_id]:
        clusters[action_id].accepted_commands[c].conformance = optional()
        remove_problem(CommandPathLocation(endpoint_id=0, cluster_id=action_id, command_id=c))

    combine_derived_clusters_with_base(clusters, pure_base_clusters, ids_by_name, problems)

    # TODO: All these fixups should be removed BEFORE SVE if at all possible
    # Workaround for Color Control cluster - the spec uses a non-standard conformance. Set all to optional now, will need
    # to implement either arithmetic conformance handling (once spec changes land here) or specific test
    # https://github.com/CHIP-Specifications/connectedhomeip-spec/pull/7808 for spec changes.
    # see 3.2.8. Defined Primaries Information Attribute Set, affects Primary<#>X/Y/Intensity attributes.
    cc_id = uint(Clusters.ColorControl.id)
    cc_attr = Clusters.ColorControl.Attributes
    affected_attributes = [cc_attr.Primary1X,
                           cc_attr.Primary1Y,
                           cc_attr.Primary1Intensity,
                           cc_attr.Primary2X,
                           cc_attr.Primary2Y,
                           cc_attr.Primary2Intensity,
                           cc_attr.Primary3X,
                           cc_attr.Primary3Y,
                           cc_attr.Primary3Intensity,
                           cc_attr.Primary4X,
                           cc_attr.Primary4Y,
                           cc_attr.Primary4Intensity,
                           cc_attr.Primary5X,
                           cc_attr.Primary5Y,
                           cc_attr.Primary5Intensity,
                           cc_attr.Primary6X,
                           cc_attr.Primary6Y,
                           cc_attr.Primary6Intensity,
                           ]
    for a in affected_attributes:
        clusters[cc_id].attributes[a.attribute_id].conformance = optional()

    # Workaround for temp control cluster - this is parsed incorrectly in the DM XML and is missing all its attributes
    # Remove this workaround when https://github.com/csa-data-model/projects/issues/330 is fixed
    temp_control_id = uint(Clusters.TemperatureControl.id)
    if temp_control_id in clusters and not clusters[temp_control_id].attributes:
        view = ACCESS_CONTROL_PRIVILEGE_ENUM.kView
        none = ACCESS_CONTROL_PRIVILEGE_ENUM.kUnknownEnumValue
        clusters[temp_control_id].attributes = {
            uint(0x00): XmlAttribute(name='TemperatureSetpoint', datatype='temperature', conformance=feature(uint(0x01), 'TN'), read_access=view, write_access=none, write_optional=False),
            uint(0x01): XmlAttribute(name='MinTemperature', datatype='temperature', conformance=feature(uint(0x01), 'TN'), read_access=view, write_access=none, write_optional=False),
            uint(0x02): XmlAttribute(name='MaxTemperature', datatype='temperature', conformance=feature(uint(0x01), 'TN'), read_access=view, write_access=none, write_optional=False),
            uint(0x03): XmlAttribute(name='Step', datatype='temperature', conformance=feature(uint(0x04), 'STEP'), read_access=view, write_access=none, write_optional=False),
            uint(0x04): XmlAttribute(name='SelectedTemperatureLevel', datatype='uint8', conformance=feature(uint(0x02), 'TL'), read_access=view, write_access=none, write_optional=False),
            uint(0x05): XmlAttribute(name='SupportedTemperatureLevels', datatype='list', conformance=feature(uint(0x02), 'TL'), read_access=view, write_access=none, write_optional=False),
        }

    # TODO: Need automated parsing for atomic attributes.
    atomic_request_cmd_id = uint(0xFE)
    atomic_response_cmd_id = uint(0xFD)
    atomic_request_name = "Atomic Request"
    atomic_response_name = "Atomic Response"
    presets_name = "Presets"
    schedules_name = "Schedules"
    thermostat_id = uint(Clusters.Thermostat.id)
    if clusters[thermostat_id].revision >= 8:
        presents_id = uint(clusters[thermostat_id].attribute_map[presets_name])
        schedules_id = uint(clusters[thermostat_id].attribute_map[schedules_name])
        conformance = or_operation([conformance_support.attribute(presents_id, presets_name),
                                    conformance_support.attribute(schedules_id, schedules_name)])

        clusters[thermostat_id].accepted_commands[atomic_request_cmd_id] = XmlCommand(
            id=atomic_request_cmd_id, name=atomic_request_name, conformance=conformance, privilege=ACCESS_CONTROL_PRIVILEGE_ENUM.kOperate)
        clusters[thermostat_id].generated_commands[atomic_response_cmd_id] = XmlCommand(
            id=atomic_response_cmd_id, name=atomic_response_name, conformance=conformance, privilege=ACCESS_CONTROL_PRIVILEGE_ENUM.kOperate)
        clusters[thermostat_id].command_map[atomic_request_name] = atomic_request_cmd_id
        clusters[thermostat_id].command_map[atomic_response_name] = atomic_response_cmd_id

    check_clusters_for_unknown_commands(clusters, problems)

    return clusters, problems


def combine_derived_clusters_with_base(xml_clusters: dict[uint, XmlCluster], pure_base_clusters: dict[str, XmlCluster], ids_by_name: dict[str, uint], problems: list[ProblemNotice]) -> None:
    ''' Overrides base elements with the derived cluster values for derived clusters. '''

    def combine_attributes(base: dict[uint, XmlAttribute], derived: dict[uint, XmlAttribute], cluster_id: uint, problems: list[ProblemNotice]) -> dict[uint, XmlAttribute]:
        ret = deepcopy(base)
        extras = {k: v for k, v in derived.items() if k not in base.keys()}
        overrides = {k: v for k, v in derived.items() if k in base.keys()}
        ret.update(extras)
        for id, override in overrides.items():
            if override.conformance is not None:
                ret[id].conformance = override.conformance
            if override.read_access:
                ret[id].read_access = override.read_access
            if override.write_access:
                ret[id].write_access = override.write_access

        for attr_id, attribute in ret.items():
            if attribute.read_access == ACCESS_CONTROL_PRIVILEGE_ENUM.kUnknownEnumValue and \
               attribute.write_access == ACCESS_CONTROL_PRIVILEGE_ENUM.kUnknownEnumValue:
                location = AttributePathLocation(endpoint_id=0, cluster_id=cluster_id, attribute_id=attr_id)
                problems.append(ProblemNotice(test_name='Spec XML parsing', location=location,
                                              severity=ProblemSeverity.WARNING, problem=f'Attribute {attribute.name} (ID: {attr_id}) in cluster {cluster_id} has unknown read and write access after combining base and derived values.'))
        return ret

    # We have the information now about which clusters are derived, so we need to fix them up. Apply first the base cluster,
    # then add the specific cluster overtop
    for id, c in xml_clusters.items():
        if c.derived:
            base_name = c.derived
            if base_name in ids_by_name:
                base = xml_clusters[ids_by_name[c.derived]]
            else:
                base = pure_base_clusters[base_name]

            feature_map = deepcopy(base.feature_map)
            feature_map.update(c.feature_map)
            attribute_map = deepcopy(base.attribute_map)
            attribute_map.update(c.attribute_map)
            command_map = deepcopy(base.command_map)
            command_map.update(c.command_map)
            features = deepcopy(base.features)
            features.update(c.features)
            attributes = combine_attributes(base.attributes, c.attributes, id, problems)
            accepted_commands = deepcopy(base.accepted_commands)
            accepted_commands.update(c.accepted_commands)
            generated_commands = deepcopy(base.generated_commands)
            generated_commands.update(c.generated_commands)
            events = deepcopy(base.events)
            events.update(c.events)
            unknown_commands = deepcopy(base.unknown_commands)
            for cmd in c.unknown_commands:
                if cmd.id in accepted_commands.keys() and cmd.name == accepted_commands[uint(cmd.id)].name:
                    accepted_commands[uint(cmd.id)].conformance = cmd.conformance
                elif cmd.id in generated_commands.keys() and cmd.name == generated_commands[uint(cmd.id)].name:
                    generated_commands[uint(cmd.id)].conformance = cmd.conformance
                else:
                    unknown_commands.append(cmd)
            provisional = c.is_provisional or base.is_provisional

            new = XmlCluster(revision=c.revision, derived=c.derived, name=c.name,
                             feature_map=feature_map, attribute_map=attribute_map, command_map=command_map,
                             features=features, attributes=attributes, accepted_commands=accepted_commands,
                             generated_commands=generated_commands, unknown_commands=unknown_commands, events=events, pics=c.pics,
                             is_provisional=provisional)
            xml_clusters[id] = new


<<<<<<< HEAD
"""
Added XML namespace parsing functions below
"""


def parse_namespace(et: ElementTree.Element) -> tuple[XmlNamespace, list[ProblemNotice]]:
    """Parse a single namespace XML definition"""
    problems: list[ProblemNotice] = []
    namespace = XmlNamespace()

    # Parse namespace attributes
    namespace_id = et.get('id')
    if namespace_id is not None:
        try:
            namespace.id = int(str(namespace_id), 16)
        except (ValueError, TypeError):
            problems.append(ProblemNotice(
                test_name="Parse Namespace XML",
                location=NamespacePathLocation(),
                severity=ProblemSeverity.WARNING,
                problem=f"Invalid namespace ID: {namespace_id}"
            ))
    else:
        problems.append(ProblemNotice(
            test_name="Parse Namespace XML",
            location=NamespacePathLocation(),
            severity=ProblemSeverity.WARNING,
            problem="Missing namespace ID"
        ))

    # Parse and validate namespace name
    namespace.name = et.get('name', '').strip()
    if not namespace.name:
        problems.append(ProblemNotice(
            test_name="Parse Namespace XML",
            location=NamespacePathLocation(namespace_id=getattr(namespace, 'id', None)),
            severity=ProblemSeverity.WARNING,
            problem="Missing or empty namespace name"
        ))

    # Parse tags
    tags_elem = et.find('tags')
    if tags_elem is not None:
        for tag_elem in tags_elem.findall('tag'):
            tag = XmlTag()
            tag_id = tag_elem.get('id')
            if tag_id is not None:
                try:
                    tag.id = int(str(tag_id), 0)
                except (ValueError, TypeError):
                    problems.append(ProblemNotice(
                        test_name="Parse Namespace XML",
                        location=NamespacePathLocation(namespace_id=namespace.id),
                        severity=ProblemSeverity.WARNING,
                        problem=f"Invalid tag ID: {tag_id}"
                    ))
                    continue

            tag.name = tag_elem.get('name', '').strip()
            if not tag.name:
                problems.append(ProblemNotice(
                    test_name="Parse Namespace XML",
                    location=NamespacePathLocation(namespace_id=namespace.id, tag_id=getattr(tag, 'id', None)),
                    severity=ProblemSeverity.WARNING,
                    problem=f"Missing name for tag {tag.id}"
                ))
                continue

            desc_elem = tag_elem.find('description')
            if desc_elem is not None and desc_elem.text:
                tag.description = desc_elem.text.strip()

            namespace.tags[tag.id] = tag

    return namespace, problems


def build_xml_namespaces(data_model_directory: typing.Union[PrebuiltDataModelDirectory, Traversable]) -> tuple[dict[int, XmlNamespace], list[ProblemNotice]]:
    """Build a dictionary of namespaces from XML files in the given directory"""
    namespace_dir = get_data_model_directory(data_model_directory, DataModelLevel.kNamespace)
    namespaces: dict[int, XmlNamespace] = {}
    problems: list[ProblemNotice] = []

    found_xmls = 0

    try:
        # Handle both zip files and directories
        if isinstance(namespace_dir, zipfile.Path):
            filenames = [f for f in namespace_dir.iterdir() if str(f).endswith('.xml')]
        else:
            filenames = [f for f in namespace_dir.iterdir() if f.name.endswith('.xml')]

        for filename in filenames:
            logging.info('Parsing file %s', str(filename))
            found_xmls += 1

            try:
                with filename.open('r', encoding="utf8") as xml:
                    root = ElementTree.parse(xml).getroot()
                    namespace, parse_problems = parse_namespace(root)
                    problems.extend(parse_problems)

                    if namespace.id in namespaces:
                        problems.append(ProblemNotice(
                            test_name="Build XML Namespaces",
                            location=NamespacePathLocation(namespace_id=namespace.id),
                            severity=ProblemSeverity.WARNING,
                            problem=f"Duplicate namespace ID 0x{namespace.id:04X} in {filename.name}"
                        ))
                    else:
                        namespaces[namespace.id] = namespace

            except Exception as e:
                problems.append(ProblemNotice(
                    test_name="Build XML Namespaces",
                    location=UnknownProblemLocation(),
                    severity=ProblemSeverity.WARNING,
                    problem=f"Failed to parse {filename.name}: {str(e)}"
                ))

    except Exception as e:
        problems.append(ProblemNotice(
            test_name="Build XML Namespaces",
            location=UnknownProblemLocation(),
            severity=ProblemSeverity.WARNING,
            problem=f"Failed to access namespace directory: {str(e)}"
        ))

    if found_xmls < 1:
        logging.warning("No XML files found in the specified namespace directory: %r", namespace_dir)
        problems.append(ProblemNotice(
            test_name="Build XML Namespaces",
            location=UnknownProblemLocation(),
            severity=ProblemSeverity.WARNING,
            problem=f"No XML files found in namespace directory: {str(namespace_dir)}"
        ))

    # Print problems for debugging
    if problems:
        logging.warning("Found %d problems while parsing namespaces:", len(problems))
        for problem in problems:
            logging.warning("  - %s", str(problem))

    return namespaces, problems


"""
Added XML namespace parsing functions above
"""


def parse_single_device_type(root: ElementTree.Element) -> tuple[dict[int, XmlDeviceType], list[ProblemNotice]]:
=======
def parse_single_device_type(root: ElementTree.Element, cluster_definition_xml: dict[uint, XmlCluster]) -> tuple[dict[int, XmlDeviceType], list[ProblemNotice]]:
>>>>>>> 98f0e977
    problems: list[ProblemNotice] = []
    device_types: dict[int, XmlDeviceType] = {}
    device = root.iter('deviceType')
    for d in device:
        name = d.attrib['name']
        location = DeviceTypePathLocation(device_type_id=0)

        str_id = d.attrib.get('id', "")
        if not str_id:
            if name == "Base Device Type":
                # Base is special device type, we're going to call it -1 so we can combine and remove it later.
                str_id = '-1'
            else:
                problems.append(ProblemNotice("Parse Device Type XML", location=location,
                                severity=ProblemSeverity.WARNING, problem=f"Device type {name} does not have an ID listed"))
                break
        try:
            id = int(str_id, 0)
            revision = int(d.attrib['revision'], 0)
        except ValueError:
            problems.append(ProblemNotice("Parse Device Type XML", location=location,
                            severity=ProblemSeverity.WARNING,
                            problem=f"Device type {name} does not a valid ID or revision. ID: {str_id} revision: {d.get('revision', 'UNKNOWN')}"))
            break
        if id in DEVICE_TYPE_NAME_FIXES:
            name = DEVICE_TYPE_NAME_FIXES[id]

        location = DeviceTypePathLocation(device_type_id=id)

        try:
            classification = next(d.iter('classification'))
            scope = classification.attrib['scope']
            device_class = classification.attrib['class']
            superset_of_device_type_name = classification.attrib.get('superset', None)
        except (KeyError, StopIteration):
            # this is fine for base device type
            if id == -1:
                scope = 'BASE'
                device_class = 'BASE'
                superset_of_device_type_name = None
            else:
                location = DeviceTypePathLocation(device_type_id=id)
                problems.append(ProblemNotice("Parse Device Type XML", location=location,
                                severity=ProblemSeverity.WARNING, problem="Unable to find classification data for device type"))
                break
        device_types[id] = XmlDeviceType(name=name, revision=revision, server_clusters={}, client_clusters={},
                                         classification_class=device_class, classification_scope=scope, superset_of_device_type_name=superset_of_device_type_name)
        clusters = d.iter('cluster')
        for c in clusters:
            try:
                try:
                    cid = uint(int(c.attrib['id'], 0))
                except ValueError:
                    location = DeviceTypePathLocation(device_type_id=id)
                    problems.append(ProblemNotice("Parse Device Type XML", location=location,
                                    severity=ProblemSeverity.WARNING, problem=f"Unknown cluster id {c.attrib['id']}"))
                    continue
                # Workaround for 1.3 device types with zigbee clusters and old scenes
                # This is OK because there are other tests that ensure that unknown clusters do not appear on the device
                if cid not in cluster_definition_xml:
                    logging.info(f"Skipping unknown cluster {cid:04X}")
                    continue
                conformance_xml, tmp_problem = get_conformance(c, cid)
                if tmp_problem:
                    problems.append(tmp_problem)
                    continue
                cluster_conformance_params = ConformanceParseParameters(
                    feature_map=cluster_definition_xml[cid].feature_map, attribute_map=cluster_definition_xml[cid].attribute_map, command_map=cluster_definition_xml[cid].command_map)
                conformance = parse_callable_from_xml(conformance_xml, cluster_conformance_params)
                side_dict = {'server': ClusterSide.SERVER, 'client': ClusterSide.CLIENT}
                side = side_dict[c.attrib['side']]
                name = c.attrib['name']
                if cid in CLUSTER_NAME_FIXES:
                    name = CLUSTER_NAME_FIXES[cid]
                cluster = XmlDeviceTypeClusterRequirements(name=name, side=side, conformance=conformance)

                def append_overrides(override_element_type: str):
                    if override_element_type == 'feature':
                        # The device types use feature name rather than feature code. So we need to build a new map.
                        name_to_id_map = {f.name: id for id, f in cluster_definition_xml[cid].features.items()}
                        # But also...that's not universal, so let's be tolerant to using the code too.
                        name_to_id_map.update(cluster_definition_xml[cid].feature_map)
                        override = cluster.feature_overrides
                    elif override_element_type == 'attribute':
                        name_to_id_map = cluster_definition_xml[cid].attribute_map
                        override = cluster.attribute_overrides
                    elif override_element_type == 'command':
                        name_to_id_map = cluster_definition_xml[cid].command_map
                        override = cluster.command_overrides
                    else:
                        problems.append(ProblemNotice("Parse Device Type XML", location=location,
                                        severity=ProblemSeverity.WARNING, problem=f"Request for unknown element override type {override_element_type} - this is a script error"))
                        return

                    container = c.find(f'{override_element_type}s')
                    if container is None:
                        return

                    elements = container.iter(override_element_type)
                    for e in elements:
                        try:
                            name = e.attrib['name']
                        except KeyError:
                            if override_element_type == 'feature':
                                try:
                                    name = e.attrib['code']
                                except KeyError:
                                    name = None
                            else:
                                name = None
                        if name is None:
                            problems.append(ProblemNotice("Parse Device Type XML", location=location,
                                            severity=ProblemSeverity.WARNING, problem=f"Missing {override_element_type} name for override in cluster 0x{cid:04X}, e={str(e.attrib)}"))
                            continue

                        try:
                            conformance_xml, tmp_problem = get_conformance(e, cid)
                            if tmp_problem:
                                # It's not actually a problem if there is no conformance override - it might be a constraint override. Just continue
                                continue
                            conformance_override = parse_callable_from_xml(conformance_xml, cluster_conformance_params)

                            map_id = [name_to_id_map[n] for n in name_to_id_map.keys() if _fuzzy_name(n) == _fuzzy_name(name)]
                            if len(map_id) == 0:
                                # The thermostat in particular explicitly disallows some zigbee things that don't appear in the spec due to
                                # ifdefs. We can ignore problems if the device type spec disallows things that don't exist.
                                if is_disallowed(conformance_override):
                                    logging.info(
                                        f"Ignoring unknown {override_element_type} {name} in cluster {cid} because the conformance is disallowed")
                                    continue
                                problems.append(ProblemNotice("Parse Device Type XML", location=location,
                                                severity=ProblemSeverity.WARNING, problem=f"Unknown {override_element_type} {name} in cluster 0x{cid:04X} - map = {map_id}"))
                            else:
                                override[map_id[0]] = conformance_override

                        except ConformanceException as ex:
                            problems.append(ProblemNotice("Parse Device Type XML", location=location,
                                            severity=ProblemSeverity.WARNING, problem=f"Unable to parse {override_element_type} conformance for {name} in cluster 0x{cid:04X} - {ex}"))

                append_overrides('feature')
                append_overrides('attribute')
                append_overrides('command')

                if side == ClusterSide.SERVER:
                    device_types[id].server_clusters[cid] = cluster
                else:
                    device_types[id].client_clusters[cid] = cluster

            except ConformanceException as ex:
                location = DeviceTypePathLocation(device_type_id=id, cluster_id=cid)
                problems.append(ProblemNotice("Parse Device Type XML", location=location,
                                severity=ProblemSeverity.WARNING, problem=f"Unable to parse conformance for cluster - {ex}"))
            # NOTE: Spec currently does a bad job of matching these exactly to the names and codes
            # so this will need a bit of fancy handling here to get this right.
    return device_types, problems


def build_xml_device_types(data_model_directory: typing.Union[PrebuiltDataModelDirectory, Traversable], cluster_definition_xml: Optional[dict[uint, XmlCluster]] = None) -> tuple[dict[int, XmlDeviceType], list[ProblemNotice]]:
    top = get_data_model_directory(data_model_directory, DataModelLevel.kDeviceType)
    device_types: dict[int, XmlDeviceType] = {}
    problems: list[ProblemNotice] = []
    if not cluster_definition_xml:
        cluster_dir = data_model_directory
        if not isinstance(data_model_directory, PrebuiltDataModelDirectory):
            # Transform this into the cluster directory
            cluster_dir = data_model_directory.joinpath('..', 'clusters')
        cluster_definition_xml, _ = build_xml_clusters(cluster_dir)

    found_xmls = 0

    for file in top.iterdir():
        if not file.name.endswith('.xml'):
            continue
        found_xmls += 1
        with file.open('r', encoding="utf8") as xml:
            root = ElementTree.parse(xml).getroot()
            tmp_device_types, tmp_problems = parse_single_device_type(root, cluster_definition_xml)
            problems = problems + tmp_problems
            device_types.update(tmp_device_types)

    if found_xmls < 1:
        logging.warning("No XML files found in the specified device type directory: %r", top)

    if -1 not in device_types.keys():
        raise ConformanceException("Base device type not found in device type xml data")

    # Add in the base device type information and remove the base device type from the device_types
    for d in device_types.values():
        d.server_clusters.update(device_types[-1].server_clusters)
    device_types.pop(-1)

    # Fix up supersets
    for id, d in device_types.items():
        def standardize_name(name: str):
            return name.replace(' ', '').replace('/', '').lower()
        if d.superset_of_device_type_name is None:
            continue
        name = standardize_name(d.superset_of_device_type_name)
        matches = [id for id, d in device_types.items() if standardize_name(d.name) == name]
        if len(matches) != 1:
            problems.append(ProblemNotice('Device types parsing', location=DeviceTypePathLocation(
                id), severity=ProblemSeverity.ERROR, problem=f"No unique match found for superset {d.superset_of_device_type_name}"))
            break
        d.superset_of_device_type_id = matches[0]

    return device_types, problems


def dm_from_spec_version(specification_version: uint) -> PrebuiltDataModelDirectory:
    ''' Returns the data model directory for a given specification revision.

        input: specification revision attribute data from the basic information cluster
        output: PrebuiltDataModelDirectory
        raises: ConformanceException if the given specification_version does not conform to a known data model
    '''
    # Specification version attribute is 2 bytes major, 2 bytes minor, 2 bytes dot 2 bytes reserved.
    # However, 1.3 allowed the dot to be any value
    if specification_version < uint(0x01040000):
        # The expression (specification_version & uint(0xFFFF00FF)) might be inferred as int by mypy.
        specification_version = uint(int(specification_version) & int(uint(0xFFFF00FF)))

    version_to_dm = {0x01030000: PrebuiltDataModelDirectory.k1_3,
                     0x01040000: PrebuiltDataModelDirectory.k1_4,
                     0x01040100: PrebuiltDataModelDirectory.k1_4_1,
                     0x01040200: PrebuiltDataModelDirectory.k1_4_2,
                     0x01050000: PrebuiltDataModelDirectory.k1_5, }

    if specification_version not in version_to_dm.keys():
        raise ConformanceException(f"Unknown specification_version 0x{specification_version:08X}")

    return version_to_dm[specification_version]<|MERGE_RESOLUTION|>--- conflicted
+++ resolved
@@ -36,12 +36,8 @@
                                         parse_callable_from_xml)
 from matter.testing.global_attribute_ids import GlobalAttributeIds
 from matter.testing.problem_notices import (AttributePathLocation, ClusterPathLocation, CommandPathLocation, DeviceTypePathLocation,
-<<<<<<< HEAD
                                             EventPathLocation, FeaturePathLocation, NamespacePathLocation, ProblemLocation,
                                             ProblemNotice, ProblemSeverity, UnknownProblemLocation)
-=======
-                                            EventPathLocation, FeaturePathLocation, ProblemNotice, ProblemSeverity)
->>>>>>> 98f0e977
 from matter.tlv import uint
 
 # Type alias maintained for constants access; actual values are ints at runtime
@@ -886,7 +882,6 @@
             xml_clusters[id] = new
 
 
-<<<<<<< HEAD
 """
 Added XML namespace parsing functions below
 """
@@ -1037,11 +1032,7 @@
 Added XML namespace parsing functions above
 """
 
-
-def parse_single_device_type(root: ElementTree.Element) -> tuple[dict[int, XmlDeviceType], list[ProblemNotice]]:
-=======
 def parse_single_device_type(root: ElementTree.Element, cluster_definition_xml: dict[uint, XmlCluster]) -> tuple[dict[int, XmlDeviceType], list[ProblemNotice]]:
->>>>>>> 98f0e977
     problems: list[ProblemNotice] = []
     device_types: dict[int, XmlDeviceType] = {}
     device = root.iter('deviceType')
