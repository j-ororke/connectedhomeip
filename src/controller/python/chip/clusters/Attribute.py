--- conflicted
+++ resolved
@@ -660,12 +660,7 @@
         self._changedPathSet = set()
         self._pReadClient = None
         self._pReadCallback = None
-<<<<<<< HEAD
-        self._resultError = None
-        self._notify_subscription_still_active_callback = None
-=======
         self._resultError: Optional[PyChipError] = None
->>>>>>> 71d9f611
 
     def SetClientObjPointers(self, pReadClient, pReadCallback):
         self._pReadClient = pReadClient
