/*
 *
 *    Copyright (c) 2021 Project CHIP Authors
 *
 *    Licensed under the Apache License, Version 2.0 (the "License");
 *    you may not use this file except in compliance with the License.
 *    You may obtain a copy of the License at
 *
 *        http://www.apache.org/licenses/LICENSE-2.0
 *
 *    Unless required by applicable law or agreed to in writing, software
 *    distributed under the License is distributed on an "AS IS" BASIS,
 *    WITHOUT WARRANTIES OR CONDITIONS OF ANY KIND, either express or implied.
 *    See the License for the specific language governing permissions and
 *    limitations under the License.
 */

#include <cstdarg>
#include <cstdio>
#include <memory>
#include <type_traits>

#include <app/BufferedReadCallback.h>
#include <app/ChunkedWriteCallback.h>
#include <app/DeviceProxy.h>
#include <app/InteractionModelEngine.h>
#include <app/ReadClient.h>
#include <app/WriteClient.h>
#include <controller/CHIPDeviceController.h>
#include <controller/python/matter/interaction_model/Delegate.h>
#include <controller/python/matter/native/PyChipError.h>
#include <lib/core/Optional.h>
#include <lib/support/CodeUtils.h>
#include <lib/support/logging/CHIPLogging.h>
#include <system/SystemClock.h>

using namespace chip;
using namespace chip::app;

using PyObject = void;

namespace chip {
namespace python {

struct __attribute__((packed)) AttributePath
{
    chip::EndpointId endpointId;
    chip::ClusterId clusterId;
    chip::AttributeId attributeId;
    chip::DataVersion dataVersion;
    uint8_t hasDataVersion;
};

struct __attribute__((packed)) EventPath
{
    chip::EndpointId endpointId;
    chip::ClusterId clusterId;
    chip::EventId eventId;
    uint8_t urgentEvent;
};

struct __attribute__((packed)) DataVersionFilter
{
    chip::EndpointId endpointId;
    chip::ClusterId clusterId;
    chip::DataVersion dataVersion;
};

using OnReadAttributeDataCallback       = void (*)(PyObject * appContext, chip::DataVersion version, chip::EndpointId endpointId,
                                             chip::ClusterId clusterId, chip::AttributeId attributeId,
                                             std::underlying_type_t<Protocols::InteractionModel::Status> imstatus, uint8_t * data,
                                             size_t dataLen);
using OnReadEventDataCallback           = void (*)(PyObject * appContext, chip::EndpointId endpointId, chip::ClusterId clusterId,
                                         chip::EventId eventId, chip::EventNumber eventNumber, uint8_t priority, uint64_t timestamp,
                                         uint8_t timestampType, uint8_t * data, size_t dataLen,
                                         std::underlying_type_t<Protocols::InteractionModel::Status> imstatus);
using OnSubscriptionEstablishedCallback = void (*)(PyObject * appContext, SubscriptionId subscriptionId);
using OnResubscriptionAttemptedCallback = void (*)(PyObject * appContext, PyChipError aTerminationCause,
                                                   uint32_t aNextResubscribeIntervalMsec);
using OnReadErrorCallback               = void (*)(PyObject * appContext, PyChipError chiperror);
using OnReadDoneCallback                = void (*)(PyObject * appContext);
using OnReportBeginCallback             = void (*)(PyObject * appContext);
using OnReportEndCallback               = void (*)(PyObject * appContext);

OnReadAttributeDataCallback gOnReadAttributeDataCallback             = nullptr;
OnReadEventDataCallback gOnReadEventDataCallback                     = nullptr;
OnSubscriptionEstablishedCallback gOnSubscriptionEstablishedCallback = nullptr;
OnResubscriptionAttemptedCallback gOnResubscriptionAttemptedCallback = nullptr;
OnReadErrorCallback gOnReadErrorCallback                             = nullptr;
OnReadDoneCallback gOnReadDoneCallback                               = nullptr;
OnReportBeginCallback gOnReportBeginCallback                         = nullptr;
OnReportBeginCallback gOnReportEndCallback                           = nullptr;

void PythonResubscribePolicy(uint32_t aNumCumulativeRetries, uint32_t & aNextSubscriptionIntervalMsec, bool & aShouldResubscribe)
{
    aShouldResubscribe = true;
}

class ReadClientCallback : public ReadClient::Callback
{
public:
    ReadClientCallback(PyObject * appContext, bool allowLargePayload) :
        mBufferedReadCallback(*this, allowLargePayload), mAppContext(appContext)
    {}

    app::BufferedReadCallback * GetBufferedReadCallback() { return &mBufferedReadCallback; }

    void OnAttributeData(const ConcreteDataAttributePath & aPath, TLV::TLVReader * apData, const StatusIB & aStatus) override
    {
        //
        // We shouldn't be getting list item operations in the provided path since that should be handled by the buffered read
        // callback. If we do, that's a bug.
        //
        VerifyOrDie(!aPath.IsListItemOperation());

        std::unique_ptr<uint8_t[]> buffer;
        size_t size = 0;

        // When the apData is nullptr, means we did not receive a valid attribute data from server, status will be some error
        // status.
        if (apData != nullptr)
        {
            size_t bufferLen = apData->GetRemainingLength() + apData->GetLengthRead();
            buffer           = std::make_unique<uint8_t[]>(bufferLen);
            // The TLVReader's read head is not pointing to the first element in the container instead of the container itself, use
            // a TLVWriter to get a TLV with a normalized TLV buffer (Wrapped with a anonymous tag, no extra "end of container" tag
            // at the end.)
            TLV::TLVWriter writer;
            writer.Init(buffer.get(), bufferLen);
            CHIP_ERROR err = writer.CopyElement(TLV::AnonymousTag(), *apData);
            if (err != CHIP_NO_ERROR)
            {
                this->OnError(err);
                return;
            }
            size = writer.GetLengthWritten();
        }

        DataVersion version = 0;
        if (aPath.mDataVersion.HasValue())
        {
            version = aPath.mDataVersion.Value();
        }

        gOnReadAttributeDataCallback(mAppContext, version, aPath.mEndpointId, aPath.mClusterId, aPath.mAttributeId,
                                     to_underlying(aStatus.mStatus), buffer.get(), size);
    }

    void OnSubscriptionEstablished(SubscriptionId aSubscriptionId) override
    {
        // Only enable auto resubscribe if the subscription is established successfully.
        mAutoResubscribeNeeded = mAutoResubscribe;
        gOnSubscriptionEstablishedCallback(mAppContext, aSubscriptionId);
    }

    CHIP_ERROR OnResubscriptionNeeded(ReadClient * apReadClient, CHIP_ERROR aTerminationCause) override
    {
        if (mAutoResubscribeNeeded)
        {
            ReturnErrorOnFailure(ReadClient::Callback::OnResubscriptionNeeded(apReadClient, aTerminationCause));
        }
        gOnResubscriptionAttemptedCallback(mAppContext, ToPyChipError(aTerminationCause),
                                           apReadClient->ComputeTimeTillNextSubscription());
        if (mAutoResubscribeNeeded)
        {
            return CHIP_NO_ERROR;
        }
        return aTerminationCause;
    }

    void OnEventData(const EventHeader & aEventHeader, TLV::TLVReader * apData, const StatusIB * apStatus) override
    {
        uint8_t buffer[CHIP_CONFIG_DEFAULT_UDP_MTU_SIZE];
        size_t size    = 0;
        CHIP_ERROR err = CHIP_NO_ERROR;
        // When the apData is nullptr, means we did not receive a valid event data from server, status will be some error
        // status.
        if (apData != nullptr)
        {
            // The TLVReader's read head is not pointing to the first element in the container instead of the container itself, use
            // a TLVWriter to get a TLV with a normalized TLV buffer (Wrapped with a anonymous tag, no extra "end of container" tag
            // at the end.)
            TLV::TLVWriter writer;
            writer.Init(buffer);
            err = writer.CopyElement(TLV::AnonymousTag(), *apData);
            if (err != CHIP_NO_ERROR)
            {
                this->OnError(err);
                return;
            }
            size = writer.GetLengthWritten();
        }
        else if (apStatus != nullptr)
        {
            size = 0;
        }
        else
        {
            err = CHIP_ERROR_INCORRECT_STATE;
            this->OnError(err);
        }

        gOnReadEventDataCallback(
            mAppContext, aEventHeader.mPath.mEndpointId, aEventHeader.mPath.mClusterId, aEventHeader.mPath.mEventId,
            aEventHeader.mEventNumber, to_underlying(aEventHeader.mPriorityLevel), aEventHeader.mTimestamp.mValue,
            to_underlying(aEventHeader.mTimestamp.mType), buffer, size,
            to_underlying(apStatus == nullptr ? Protocols::InteractionModel::Status::Success : apStatus->mStatus));
    }

    void OnError(CHIP_ERROR aError) override { gOnReadErrorCallback(mAppContext, ToPyChipError(aError)); }

    void OnReportBegin() override { gOnReportBeginCallback(mAppContext); }
    void OnDeallocatePaths(chip::app::ReadPrepareParams && aReadPrepareParams) override
    {
        if (aReadPrepareParams.mpAttributePathParamsList != nullptr)
        {
            delete[] aReadPrepareParams.mpAttributePathParamsList;
        }

        if (aReadPrepareParams.mpEventPathParamsList != nullptr)
        {
            delete[] aReadPrepareParams.mpEventPathParamsList;
        }

        if (aReadPrepareParams.mpDataVersionFilterList != nullptr)
        {
            delete[] aReadPrepareParams.mpDataVersionFilterList;
        }
    }

    void OnReportEnd() override { gOnReportEndCallback(mAppContext); }

    void OnDone(ReadClient *) override
    {
        gOnReadDoneCallback(mAppContext);

        delete this;
    };

    void AdoptReadClient(std::unique_ptr<ReadClient> apReadClient) { mReadClient = std::move(apReadClient); }

    void SetAutoResubscribe(bool autoResubscribe) { mAutoResubscribe = autoResubscribe; }

private:
    BufferedReadCallback mBufferedReadCallback;

    PyObject * mAppContext;

    std::unique_ptr<ReadClient> mReadClient;
    bool mAutoResubscribe       = true;
    bool mAutoResubscribeNeeded = false;
};

extern "C" {

struct __attribute__((packed)) PyReadAttributeParams
{
    uint16_t minInterval; // MinInterval in subscription request
    uint16_t maxInterval; // MaxInterval in subscription request
    bool isSubscription;
    bool isFabricFiltered;
    bool keepSubscriptions;
    bool autoResubscribe;
};

PyChipError pychip_WriteClient_WriteAttributes(void * appContext, DeviceProxy * device, size_t timedWriteTimeoutMsSizeT,
                                               size_t interactionTimeoutMsSizeT, size_t busyWaitMsSizeT,
                                               chip::python::PyWriteAttributeData * writeAttributesData, size_t attributeDataLength,
                                               bool forceLegacyListEncoding);
PyChipError pychip_WriteClient_TestOnlyWriteAttributesWithMismatchedTimedRequestField(
    void * appContext, DeviceProxy * device, size_t timedWriteTimeoutMsSizeT, bool timedRequestFieldValue,
    size_t interactionTimeoutMsSizeT, size_t busyWaitMsSizeT, chip::python::PyWriteAttributeData * writeAttributesData,
    size_t attributeDataLength);
PyChipError pychip_WriteClient_WriteGroupAttributes(size_t groupIdSizeT, chip::Controller::DeviceCommissioner * devCtrl,
                                                    size_t busyWaitMsSizeT,
                                                    chip::python::PyWriteAttributeData * writeAttributesData,
                                                    size_t attributeDataLength);
}

using OnWriteResponseCallback = void (*)(PyObject * appContext, chip::EndpointId endpointId, chip::ClusterId clusterId,
                                         chip::AttributeId attributeId,
                                         std::underlying_type_t<Protocols::InteractionModel::Status> imstatus);
using OnWriteErrorCallback    = void (*)(PyObject * appContext, PyChipError chiperror);
using OnWriteDoneCallback     = void (*)(PyObject * appContext);

OnWriteResponseCallback gOnWriteResponseCallback = nullptr;
OnWriteErrorCallback gOnWriteErrorCallback       = nullptr;
OnWriteDoneCallback gOnWriteDoneCallback         = nullptr;

class WriteClientCallback : public WriteClient::Callback
{
public:
    WriteClientCallback(PyObject * appContext) : mCallback(this), mAppContext(appContext) {}

    WriteClient::Callback * GetChunkedCallback() { return &mCallback; }

    void OnResponse(const WriteClient * apWriteClient, const ConcreteDataAttributePath & aPath, app::StatusIB aStatus) override
    {
        gOnWriteResponseCallback(mAppContext, aPath.mEndpointId, aPath.mClusterId, aPath.mAttributeId,
                                 to_underlying(aStatus.mStatus));
    }

    void OnError(const WriteClient * apWriteClient, CHIP_ERROR aProtocolError) override
    {
        gOnWriteErrorCallback(mAppContext, ToPyChipError(aProtocolError));
    }

    void OnDone(WriteClient * apWriteClient) override
    {
        gOnWriteDoneCallback(mAppContext);
        delete apWriteClient;
        delete this;
    };

private:
    ChunkedWriteCallback mCallback;
    PyObject * mAppContext = nullptr;
};

} // namespace python
} // namespace chip

using namespace chip::python;

namespace {
// Helper function to process write attributes data - reduces code duplication
CHIP_ERROR ProcessWriteAttributesData(WriteClient * client, python::PyWriteAttributeData * writeAttributesData,
                                      size_t attributeDataLength, bool forceLegacyListEncoding = false)
{
    CHIP_ERROR err = CHIP_NO_ERROR;

    for (size_t i = 0; i < attributeDataLength; i++)
    {
        python::PyAttributePath path = writeAttributesData[i].attributePath;
        void * tlv                   = writeAttributesData[i].tlvData;
        size_t length                = writeAttributesData[i].tlvLength;

        uint8_t * tlvBuffer = reinterpret_cast<uint8_t *>(tlv);

        TLV::TLVReader reader;
        reader.Init(tlvBuffer, static_cast<uint32_t>(length));
        reader.Next();
        Optional<DataVersion> dataVersion;
        if (path.hasDataVersion == 1)
        {
            dataVersion.SetValue(path.dataVersion);
        }

        if (forceLegacyListEncoding)
        {
            auto listEncodingOverride = WriteClient::TestListEncodingOverride::kForceLegacyEncoding;
            SuccessOrExit(err = client->PutPreencodedAttribute(
                              chip::app::ConcreteDataAttributePath(path.endpointId, path.clusterId, path.attributeId, dataVersion),
                              reader, listEncodingOverride));
        }
        else
        {
            SuccessOrExit(
                err = client->PutPreencodedAttribute(
                    chip::app::ConcreteDataAttributePath(path.endpointId, path.clusterId, path.attributeId, dataVersion), reader));
        }
    }

exit:
    return err;
}
} // namespace

extern "C" {
void pychip_WriteClient_InitCallbacks(OnWriteResponseCallback onWriteResponseCallback, OnWriteErrorCallback onWriteErrorCallback,
                                      OnWriteDoneCallback onWriteDoneCallback)
{
    gOnWriteResponseCallback = onWriteResponseCallback;
    gOnWriteErrorCallback    = onWriteErrorCallback;
    gOnWriteDoneCallback     = onWriteDoneCallback;
}

void pychip_ReadClient_InitCallbacks(OnReadAttributeDataCallback onReadAttributeDataCallback,
                                     OnReadEventDataCallback onReadEventDataCallback,
                                     OnSubscriptionEstablishedCallback onSubscriptionEstablishedCallback,
                                     OnResubscriptionAttemptedCallback onResubscriptionAttemptedCallback,
                                     OnReadErrorCallback onReadErrorCallback, OnReadDoneCallback onReadDoneCallback,
                                     OnReportBeginCallback onReportBeginCallback, OnReportEndCallback onReportEndCallback)
{
    gOnReadAttributeDataCallback       = onReadAttributeDataCallback;
    gOnReadEventDataCallback           = onReadEventDataCallback;
    gOnSubscriptionEstablishedCallback = onSubscriptionEstablishedCallback;
    gOnResubscriptionAttemptedCallback = onResubscriptionAttemptedCallback;
    gOnReadErrorCallback               = onReadErrorCallback;
    gOnReadDoneCallback                = onReadDoneCallback;
    gOnReportBeginCallback             = onReportBeginCallback;
    gOnReportEndCallback               = onReportEndCallback;
}

PyChipError pychip_WriteClient_WriteAttributes(void * appContext, DeviceProxy * device, size_t timedWriteTimeoutMsSizeT,
                                               size_t interactionTimeoutMsSizeT, size_t busyWaitMsSizeT,
                                               python::PyWriteAttributeData * writeAttributesData, size_t attributeDataLength,
                                               bool forceLegacyListEncoding)
{
    CHIP_ERROR err = CHIP_NO_ERROR;

    // The FFI from Python to C when calling a variadic function has issues when the regular, non-variadic, function
    // arguments are unit16_t. As a result we pass these arguments as size_t and cast them to the expected uint16_t.
    uint16_t timedWriteTimeoutMs  = static_cast<uint16_t>(timedWriteTimeoutMsSizeT);
    uint16_t interactionTimeoutMs = static_cast<uint16_t>(interactionTimeoutMsSizeT);
    uint16_t busyWaitMs           = static_cast<uint16_t>(busyWaitMsSizeT);

    std::unique_ptr<WriteClientCallback> callback = std::make_unique<WriteClientCallback>(appContext);
    std::unique_ptr<WriteClient> client           = std::make_unique<WriteClient>(
        app::InteractionModelEngine::GetInstance()->GetExchangeManager(), callback->GetChunkedCallback(),
        timedWriteTimeoutMs != 0 ? Optional<uint16_t>(timedWriteTimeoutMs) : Optional<uint16_t>::Missing());

    VerifyOrExit(device != nullptr && device->GetSecureSession().HasValue(), err = CHIP_ERROR_MISSING_SECURE_SESSION);

    SuccessOrExit(err =
                      ProcessWriteAttributesData(client.get(), writeAttributesData, attributeDataLength, forceLegacyListEncoding));

    SuccessOrExit(err = client->SendWriteRequest(device->GetSecureSession().Value(),
                                                 interactionTimeoutMs != 0 ? System::Clock::Milliseconds32(interactionTimeoutMs)
                                                                           : System::Clock::kZero));

    client.release();
    callback.release();

    if (busyWaitMs)
    {
        usleep(busyWaitMs * 1000);
    }

exit:
    return ToPyChipError(err);
}

<<<<<<< HEAD
PyChipError pychip_WriteClient_TestOnlyWriteAttributesWithMismatchedTimedRequestField(
    void * appContext, DeviceProxy * device, size_t timedWriteTimeoutMsSizeT, bool timedRequestFieldValue,
    size_t interactionTimeoutMsSizeT, size_t busyWaitMsSizeT, python::PyWriteAttributeData * writeAttributesData,
    size_t attributeDataLength)
{
    CHIP_ERROR err = CHIP_NO_ERROR;
=======
        TLV::TLVReader reader;
        reader.Init(tlvBuffer, static_cast<uint32_t>(length));
        TEMPORARY_RETURN_IGNORED reader.Next();
        Optional<DataVersion> dataVersion;
        if (path.hasDataVersion == 1)
        {
            dataVersion.SetValue(path.dataVersion);
        }
>>>>>>> 27602316

    uint16_t timedWriteTimeoutMs  = static_cast<uint16_t>(timedWriteTimeoutMsSizeT);
    uint16_t interactionTimeoutMs = static_cast<uint16_t>(interactionTimeoutMsSizeT);
    uint16_t busyWaitMs           = static_cast<uint16_t>(busyWaitMsSizeT);

    std::unique_ptr<WriteClientCallback> callback = std::make_unique<WriteClientCallback>(appContext);

    // Use the TestOnly constructor that allows decoupling the Timed Request action from the TimedRequest field value.
    // This allows testing mismatched scenarios:
    // - timedWriteTimeoutMs = 0, timedRequestFieldValue = true:  No action, but field=true (TIMED_REQUEST_MISMATCH)
    // - timedWriteTimeoutMs > 0, timedRequestFieldValue = false: Action sent, but field=false (TIMED_REQUEST_MISMATCH)
    std::unique_ptr<WriteClient> client = std::make_unique<WriteClient>(
        app::InteractionModelEngine::GetInstance()->GetExchangeManager(), callback->GetChunkedCallback(),
        timedWriteTimeoutMs != 0 ? Optional<uint16_t>(timedWriteTimeoutMs) : Optional<uint16_t>::Missing(), timedRequestFieldValue,
        WriteClient::TestOnlyOverrideTimedRequestFieldTag{});

    VerifyOrExit(device != nullptr && device->GetSecureSession().HasValue(), err = CHIP_ERROR_MISSING_SECURE_SESSION);

    SuccessOrExit(err = ProcessWriteAttributesData(client.get(), writeAttributesData, attributeDataLength));

    // Send WriteRequest - will trigger TIMED_REQUEST_MISMATCH if action and field don't match
    SuccessOrExit(err = client->SendWriteRequest(device->GetSecureSession().Value(),
                                                 interactionTimeoutMs != 0 ? System::Clock::Milliseconds32(interactionTimeoutMs)
                                                                           : System::Clock::kZero));

    client.release();
    callback.release();

    if (busyWaitMs)
    {
        usleep(busyWaitMs * 1000);
    }

exit:
    return ToPyChipError(err);
}

PyChipError pychip_WriteClient_WriteGroupAttributes(size_t groupIdSizeT, chip::Controller::DeviceCommissioner * devCtrl,
                                                    size_t busyWaitMsSizeT, python::PyWriteAttributeData * writeAttributesData,
                                                    size_t attributeDataLength)
{
    CHIP_ERROR err = CHIP_NO_ERROR;

    // The FFI from Python to C when calling a variadic function has issues when the regular, non-variadic, function
    // arguments are unit16_t (which is the type for chip::GroupId). As a result we pass these arguments as size_t
    // and cast them to the expected type here.
    chip::GroupId groupId = static_cast<chip::GroupId>(groupIdSizeT);
    uint16_t busyWaitMs   = static_cast<uint16_t>(busyWaitMsSizeT);

    chip::Messaging::ExchangeManager * exchangeManager = chip::app::InteractionModelEngine::GetInstance()->GetExchangeManager();
    VerifyOrReturnError(exchangeManager != nullptr, ToPyChipError(CHIP_ERROR_INCORRECT_STATE));

    std::unique_ptr<WriteClient> client = std::make_unique<WriteClient>(
        app::InteractionModelEngine::GetInstance()->GetExchangeManager(), nullptr /* callback */, Optional<uint16_t>::Missing());

    for (size_t i = 0; i < attributeDataLength; i++)
    {
        python::PyAttributePath path = writeAttributesData[i].attributePath;
        void * tlv                   = writeAttributesData[i].tlvData;
        size_t length                = writeAttributesData[i].tlvLength;

        uint8_t * tlvBuffer = reinterpret_cast<uint8_t *>(tlv);

        TLV::TLVReader reader;
        reader.Init(tlvBuffer, static_cast<uint32_t>(length));
        TEMPORARY_RETURN_IGNORED reader.Next();
        Optional<DataVersion> dataVersion;
        if (path.hasDataVersion == 1)
        {
            dataVersion.SetValue(path.dataVersion);
        }
        // Using kInvalidEndpointId as that used when sending group write requests.
        SuccessOrExit(
            err = client->PutPreencodedAttribute(
                chip::app::ConcreteDataAttributePath(kInvalidEndpointId, path.clusterId, path.attributeId, dataVersion), reader));
    }

    {
        auto fabricIndex = devCtrl->GetFabricIndex();

        chip::Transport::OutgoingGroupSession session(groupId, fabricIndex);
        SuccessOrExit(err = client->SendWriteRequest(chip::SessionHandle(session), System::Clock::kZero));
    }

    if (busyWaitMs)
    {
        usleep(busyWaitMs * 1000);
    }

exit:
    return ToPyChipError(err);
}

void pychip_ReadClient_ShutdownSubscription(ReadClient * apReadClient)
{
    // If apReadClient is nullptr, it means that its life cycle has ended (such as an error happend), and nothing needs to be done.
    VerifyOrReturn(apReadClient != nullptr);
    // If it is not SubscriptionType, this function should not be executed.
    VerifyOrDie(apReadClient->IsSubscriptionType());

    Optional<SubscriptionId> subscriptionId = apReadClient->GetSubscriptionId();
    VerifyOrDie(subscriptionId.HasValue());

    FabricIndex fabricIndex = apReadClient->GetFabricIndex();
    NodeId nodeId           = apReadClient->GetPeerNodeId();

    TEMPORARY_RETURN_IGNORED InteractionModelEngine::GetInstance()->ShutdownSubscription(ScopedNodeId(nodeId, fabricIndex),
                                                                                         subscriptionId.Value());
}

void pychip_ReadClient_OverrideLivenessTimeout(ReadClient * pReadClient, uint32_t livenessTimeoutMs)
{
    VerifyOrDie(pReadClient != nullptr);
    pReadClient->OverrideLivenessTimeout(System::Clock::Milliseconds32(livenessTimeoutMs));
}

void pychip_ReadClient_TriggerResubscribeIfScheduled(ReadClient * pReadClient, const char * reason)
{
    VerifyOrDie(pReadClient != nullptr);
    pReadClient->TriggerResubscribeIfScheduled(reason);
}

PyChipError pychip_ReadClient_GetReportingIntervals(ReadClient * pReadClient, uint16_t * minIntervalSec, uint16_t * maxIntervalSec)
{
    VerifyOrDie(pReadClient != nullptr);
    CHIP_ERROR err = pReadClient->GetReportingIntervals(*minIntervalSec, *maxIntervalSec);

    return ToPyChipError(err);
}

void pychip_ReadClient_GetSubscriptionTimeoutMs(ReadClient * pReadClient, uint32_t * milliSec)
{
    VerifyOrDie(pReadClient != nullptr);

    Optional<System::Clock::Timeout> duration = pReadClient->GetSubscriptionTimeout();

    // The return value of GetSubscriptionTimeout cannot be 0
    // so milliSec=0 can be considered as the subscription has been abnormal.
    *milliSec = 0;
    if (duration.HasValue())
    {
        System::Clock::Milliseconds32 msec = std::chrono::duration_cast<System::Clock::Milliseconds32>(duration.Value());
        *milliSec                          = msec.count();
    }
}

PyChipError pychip_ReadClient_Read(void * appContext, ReadClient ** pReadClient, DeviceProxy * device, uint8_t * readParamsBuf,
                                   void ** attributePathsFromPython, size_t numAttributePaths, void ** dataversionFiltersFromPython,
                                   size_t numDataversionFilters, void ** eventPathsFromPython, size_t numEventPaths,
                                   uint64_t * eventNumberFilter, bool allowLargePayload)
{
    CHIP_ERROR err                 = CHIP_NO_ERROR;
    PyReadAttributeParams pyParams = {};
    // The readParamsBuf might be not aligned, using a memcpy to avoid some unexpected behaviors.
    memcpy(&pyParams, readParamsBuf, sizeof(pyParams));

    auto callback           = std::make_unique<ReadClientCallback>(appContext, allowLargePayload);
    auto attributePaths     = std::make_unique<AttributePathParams[]>(numAttributePaths);
    auto dataVersionFilters = std::make_unique<chip::app::DataVersionFilter[]>(numDataversionFilters);
    auto eventPaths         = std::make_unique<EventPathParams[]>(numEventPaths);
    std::unique_ptr<ReadClient> readClient;

    for (size_t i = 0; i < numAttributePaths; i++)
    {
        void * path = attributePathsFromPython[i];

        python::AttributePath pathObj;
        memcpy(&pathObj, path, sizeof(python::AttributePath));

        attributePaths[i] = AttributePathParams(pathObj.endpointId, pathObj.clusterId, pathObj.attributeId);
    }

    for (size_t i = 0; i < numDataversionFilters; i++)
    {
        void * filter = dataversionFiltersFromPython[i];

        python::DataVersionFilter filterObj;
        memcpy(&filterObj, filter, sizeof(python::DataVersionFilter));

        dataVersionFilters[i] = chip::app::DataVersionFilter(filterObj.endpointId, filterObj.clusterId, filterObj.dataVersion);
    }

    for (size_t i = 0; i < numEventPaths; i++)
    {
        void * path = eventPathsFromPython[i];

        python::EventPath pathObj;
        memcpy(&pathObj, path, sizeof(python::EventPath));

        eventPaths[i] = EventPathParams(pathObj.endpointId, pathObj.clusterId, pathObj.eventId, pathObj.urgentEvent == 1);
    }

    Optional<SessionHandle> session = device->GetSecureSession();
    VerifyOrExit(session.HasValue(), err = CHIP_ERROR_NOT_CONNECTED);

    readClient = std::make_unique<ReadClient>(
        InteractionModelEngine::GetInstance(), device->GetExchangeManager(), *callback->GetBufferedReadCallback(),
        pyParams.isSubscription ? ReadClient::InteractionType::Subscribe : ReadClient::InteractionType::Read);
    VerifyOrExit(readClient != nullptr, err = CHIP_ERROR_NO_MEMORY);
    {
        ReadPrepareParams params(session.Value());
        if (numAttributePaths != 0)
        {
            params.mpAttributePathParamsList    = attributePaths.get();
            params.mAttributePathParamsListSize = numAttributePaths;
        }
        if (numDataversionFilters != 0)
        {
            params.mpDataVersionFilterList    = dataVersionFilters.get();
            params.mDataVersionFilterListSize = numDataversionFilters;
        }
        if (numEventPaths != 0)
        {
            params.mpEventPathParamsList    = eventPaths.get();
            params.mEventPathParamsListSize = numEventPaths;
        }
        if (eventNumberFilter != nullptr)
        {
            static_assert(sizeof(chip::EventNumber) == sizeof(*eventNumberFilter) &&
                              std::is_unsigned<chip::EventNumber>::value ==
                                  std::is_unsigned<std::remove_pointer<decltype(eventNumberFilter)>::type>::value,
                          "EventNumber type mismatch");
            params.mEventNumber = MakeOptional(EventNumber(*eventNumberFilter));
        }

        params.mIsFabricFiltered = pyParams.isFabricFiltered;

        if (pyParams.isSubscription)
        {
            params.mMinIntervalFloorSeconds   = pyParams.minInterval;
            params.mMaxIntervalCeilingSeconds = pyParams.maxInterval;
            params.mKeepSubscriptions         = pyParams.keepSubscriptions;
            callback->SetAutoResubscribe(pyParams.autoResubscribe);

#if CONFIG_BUILD_FOR_HOST_UNIT_TEST
            if (!pyParams.autoResubscribe)
            {
                // We want to allow certain kinds of spec-invalid subscriptions so we
                // can test how the server reacts to them.
                err = readClient->SendSubscribeRequestWithoutValidation(params);
            }
            else
#endif // CONFIG_BUILD_FOR_HOST_UNIT_TEST
            {
                dataVersionFilters.release();
                attributePaths.release();
                eventPaths.release();

                err = readClient->SendAutoResubscribeRequest(std::move(params));
            }
            SuccessOrExit(err);
        }
        else
        {
            err = readClient->SendRequest(params);
            SuccessOrExit(err);
        }
    }

    *pReadClient = readClient.get();

    callback->AdoptReadClient(std::move(readClient));

    callback.release();

exit:
    return ToPyChipError(err);
}
}<|MERGE_RESOLUTION|>--- conflicted
+++ resolved
@@ -431,23 +431,21 @@
     return ToPyChipError(err);
 }
 
-<<<<<<< HEAD
 PyChipError pychip_WriteClient_TestOnlyWriteAttributesWithMismatchedTimedRequestField(
     void * appContext, DeviceProxy * device, size_t timedWriteTimeoutMsSizeT, bool timedRequestFieldValue,
     size_t interactionTimeoutMsSizeT, size_t busyWaitMsSizeT, python::PyWriteAttributeData * writeAttributesData,
     size_t attributeDataLength)
 {
     CHIP_ERROR err = CHIP_NO_ERROR;
-=======
-        TLV::TLVReader reader;
-        reader.Init(tlvBuffer, static_cast<uint32_t>(length));
-        TEMPORARY_RETURN_IGNORED reader.Next();
-        Optional<DataVersion> dataVersion;
-        if (path.hasDataVersion == 1)
-        {
-            dataVersion.SetValue(path.dataVersion);
-        }
->>>>>>> 27602316
+        
+    TLV::TLVReader reader;
+    reader.Init(tlvBuffer, static_cast<uint32_t>(length));
+    TEMPORARY_RETURN_IGNORED reader.Next();
+    Optional<DataVersion> dataVersion;
+    if (path.hasDataVersion == 1)
+    {
+        dataVersion.SetValue(path.dataVersion);
+    }
 
     uint16_t timedWriteTimeoutMs  = static_cast<uint16_t>(timedWriteTimeoutMsSizeT);
     uint16_t interactionTimeoutMs = static_cast<uint16_t>(interactionTimeoutMsSizeT);
