--- conflicted
+++ resolved
@@ -266,15 +266,13 @@
 PyChipError pychip_WriteClient_WriteAttributes(void * appContext, DeviceProxy * device, size_t timedWriteTimeoutMsSizeT,
                                                size_t interactionTimeoutMsSizeT, size_t busyWaitMsSizeT,
                                                chip::python::PyWriteAttributeData * writeAttributesData, size_t attributeDataLength,
-<<<<<<< HEAD
                                                bool suppressResponse, bool forceLegacyListEncoding);
-=======
-                                               bool forceLegacyListEncoding);
+
 PyChipError pychip_WriteClient_TestOnlyWriteAttributesWithMismatchedTimedRequestField(
     void * appContext, DeviceProxy * device, size_t timedWriteTimeoutMsSizeT, bool timedRequestFieldValue,
     size_t interactionTimeoutMsSizeT, size_t busyWaitMsSizeT, chip::python::PyWriteAttributeData * writeAttributesData,
     size_t attributeDataLength);
->>>>>>> 0ac3ca8b
+
 PyChipError pychip_WriteClient_WriteGroupAttributes(size_t groupIdSizeT, chip::Controller::DeviceCommissioner * devCtrl,
                                                     size_t busyWaitMsSizeT,
                                                     chip::python::PyWriteAttributeData * writeAttributesData,
