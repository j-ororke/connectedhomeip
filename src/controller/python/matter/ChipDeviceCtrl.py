--- conflicted
+++ resolved
@@ -1607,7 +1607,6 @@
             ), payload).raise_on_error()
         return await future
 
-<<<<<<< HEAD
     def _prepare_write_attribute_requests(self, attributes: typing.List[typing.Tuple[int, ClusterObjects.ClusterAttributeDescriptor]]) -> typing.List[ClusterAttribute.AttributeWriteRequest]:
         """Helper method to prepare attribute write requests."""
         attrs = []
@@ -1661,9 +1660,6 @@
         return await future
 
     async def SendCommand(self, nodeid: int, endpoint: int, payload: ClusterObjects.ClusterCommand, responseType=None,
-=======
-    async def SendCommand(self, nodeId: int, endpoint: int, payload: ClusterObjects.ClusterCommand, responseType=None,
->>>>>>> 791f872c
                           timedRequestTimeoutMs: typing.Optional[int] = None,
                           interactionTimeoutMs: typing.Optional[int] = None, busyWaitMs: typing.Optional[int] = None,
                           suppressResponse: typing.Optional[bool] = None,
